/*
 * ctoken_decode.c (formerly attest_token_decode.c)
 *
 * Copyright (c) 2019-2021, Laurence Lundblade.
 *
 * SPDX-License-Identifier: BSD-3-Clause
 *
 * See BSD-3-Clause license in README.md
 */

#include "ctoken_decode.h"
#include "t_cose/t_cose_sign1_verify.h"
#include "t_cose/q_useful_buf.h"
#include "qcbor/qcbor_spiffy_decode.h"


/**
 * \file ctoken_decode.c
 *
 * \brief CBOR token decoder.
 *
 * This decodes and verifies a CBOR token giving access to the
 * data items in the token. The data items are also known as claims.
 *
 * This is written primarily as tests for the token encoder, though it
 * close to a full commercial token decoder. The main thing missing is
 * a thorough test suite for it. Test before commercial use is
 * important as this is a parser / decoder and thus subject to attack
 * by malicious input. It does however, use QCBOR for most base
 * parsing, and QCBOR is thoroughly tested and commercial.
 * *
 * \c uint_fast8_t is used for type and nest levels. They are
 * 8-bit quantities, but making using uint8_t variables
 * and parameters can result in bigger, slower code.
 * \c uint_fast8_t is part of \c <stdint.h>. It is not
 * used in structures where it is more important to keep
 * the size smaller.
 */



/*
 * Public function. See ctoken_decode.h
 */
void ctoken_decode_init(struct ctoken_decode_ctx *me,
                        uint32_t                  t_cose_options,
                        uint32_t                  ctoken_options,
                        enum ctoken_protection_t  protection_type)
{
    memset(me, 0, sizeof(struct ctoken_decode_ctx));
    me->ctoken_options         = ctoken_options;
    me->last_error             = CTOKEN_ERR_NO_VALID_TOKEN;
    me->protection_type        = protection_type;
    me->actual_protection_type = CTOKEN_PROTECTION_UNKNOWN;


    /* Always initialize, even if we turn out not to use COSE */
    t_cose_sign1_verify_init(&(me->verify_context), t_cose_options);
}


/**
 * \brief Get most recent QCBOR error and map QCBOR into ctoken error
 *
 * \param[in] decode_context  Decode context from which to get recent error.
 *
 * \return The ctoken error.
 */
static enum ctoken_err_t get_and_reset_error(QCBORDecodeContext *decode_context)
{
    QCBORError cbor_error;
<<<<<<< HEAD
=======

    cbor_error = QCBORDecode_GetAndResetError(decode_context);

    if(QCBORDecode_IsNotWellFormedError(cbor_error)) {
        return CTOKEN_ERR_CBOR_NOT_WELL_FORMED;
    } else if(cbor_error == QCBOR_ERR_NO_MORE_ITEMS) {
        return CTOKEN_ERR_NO_MORE_CLAIMS;
    } else if(cbor_error == QCBOR_ERR_LABEL_NOT_FOUND) {
        return CTOKEN_ERR_CLAIM_NOT_PRESENT;
    } else if(cbor_error == QCBOR_ERR_UNEXPECTED_TYPE) {
        return CTOKEN_ERR_CBOR_TYPE;
    } else if(cbor_error == QCBOR_ERR_DUPLICATE_LABEL) {
        return CTOKEN_ERR_DUPLICATE_LABEL;
    } else if(cbor_error) {
        return CTOKEN_ERR_CBOR_DECODE;
    } else {
        return CTOKEN_ERR_SUCCESS;
    }
}
>>>>>>> cc83a546

    cbor_error = QCBORDecode_GetAndResetError(decode_context);

<<<<<<< HEAD
    if(QCBORDecode_IsNotWellFormedError(cbor_error)) {
        return CTOKEN_ERR_CBOR_NOT_WELL_FORMED;
    } else if(cbor_error == QCBOR_ERR_NO_MORE_ITEMS) {
        return CTOKEN_ERR_NO_MORE_CLAIMS;
    } else if(cbor_error == QCBOR_ERR_LABEL_NOT_FOUND) {
        return CTOKEN_ERR_CLAIM_NOT_PRESENT;
    } else if(cbor_error == QCBOR_ERR_UNEXPECTED_TYPE) {
        return CTOKEN_ERR_CBOR_TYPE;
    } else if(cbor_error == QCBOR_ERR_DUPLICATE_LABEL) {
        return CTOKEN_ERR_DUPLICATE_LABEL;
    } else if(cbor_error) {
        return CTOKEN_ERR_CBOR_DECODE;
    } else {
        return CTOKEN_ERR_SUCCESS;
    }
}


=======
>>>>>>> cc83a546
/* Use uint8_t instead of enum so map will be 4x smaller. Compilers usually
 * make enums 4 bytes. */
static const uint8_t t_cose_verify_error_map[] = {
    /* T_COSE_SUCCESS = 0 */
    CTOKEN_ERR_SUCCESS,

    /* T_COSE_ERR_UNSUPPORTED_SIGNING_ALG = 1 */
    CTOKEN_ERR_UNSUPPORTED_SIG_ALG,

    /* T_COSE_ERR_MAKING_PROTECTED = 2 */
    CTOKEN_ERROR_GENERAL_T_COSE,

    /* T_COSE_ERR_UNSUPPORTED_HASH = 3 */
    CTOKEN_ERR_HASH_UNAVAILABLE,

    /* T_COSE_ERR_HASH_GENERAL_FAIL = 4 */
    CTOKEN_ERROR_T_COSE_CRYPTO,

    /* T_COSE_ERR_HASH_BUFFER_SIZE = 5 */
    CTOKEN_ERROR_GENERAL_T_COSE,

    /* T_COSE_ERR_SIG_BUFFER_SIZE = 6 */
    CTOKEN_ERROR_GENERAL_T_COSE,

    /* Unassigned by t_cose */
    CTOKEN_ERROR_GENERAL_T_COSE,

    /* T_COSE_ERR_SIGN1_FORMAT = 8 */
    CTOKEN_ERR_COSE_SIGN1_FORMAT,

    /* T_COSE_ERR_CBOR_NOT_WELL_FORMED = 9 */
    CTOKEN_ERR_CBOR_NOT_WELL_FORMED,

    /* T_COSE_ERR_PARAMETER_CBOR = 10 */
    CTOKEN_ERR_COSE_SIGN1_FORMAT,

    /* T_COSE_ERR_NO_ALG_ID = 11 */
    CTOKEN_ERR_COSE_SIGN1_FORMAT,

    /* T_COSE_ERR_NO_KID = 12 */
    CTOKEN_ERR_COSE_SIGN1_FORMAT,

    /* T_COSE_ERR_SIG_VERIFY = 13 */
    CTOKEN_ERR_COSE_SIGN1_VALIDATION,

    /* T_COSE_ERR_BAD_SHORT_CIRCUIT_KID = 14 */
    CTOKEN_ERROR_SHORT_CIRCUIT_SIG,

    /* T_COSE_ERR_INVALID_ARGUMENT = 15 */
    CTOKEN_ERROR_GENERAL_T_COSE,

    /* T_COSE_ERR_INSUFFICIENT_MEMORY = 16 */
    CTOKEN_ERR_INSUFFICIENT_MEMORY,

    /* T_COSE_ERR_FAIL = 17 */
    CTOKEN_ERROR_GENERAL_T_COSE,

    /* T_COSE_ERR_TAMPERING_DETECTED = 18 */
    CTOKEN_ERR_TAMPERING_DETECTED,

    /* T_COSE_ERR_UNKNOWN_KEY = 19 */
    CTOKEN_ERR_VERIFICATION_KEY,

    /* T_COSE_ERR_WRONG_TYPE_OF_KEY = 20 */
    CTOKEN_ERR_VERIFICATION_KEY,

    /* T_COSE_ERR_SIG_STRUCT = 21 */
    CTOKEN_ERR_COSE_SIGN1_FORMAT,

    /* T_COSE_ERR_SHORT_CIRCUIT_SIG = 22 */
    CTOKEN_ERROR_SHORT_CIRCUIT_SIG,

    /* T_COSE_ERR_SIG_FAIL = 23 */
    CTOKEN_ERROR_T_COSE_CRYPTO,

    /* T_COSE_ERR_CBOR_FORMATTING = 24 */
    CTOKEN_ERR_COSE_SIGN1_FORMAT,

    /* T_COSE_ERR_TOO_SMALL = 25 */
    CTOKEN_ERR_TOO_SMALL,

    /* T_COSE_ERR_TOO_MANY_PARAMETERS = 26 */
    CTOKEN_ERROR_COSE_PARAMETERS,

    /* T_COSE_ERR_UNKNOWN_CRITICAL_PARAMETER = 27 */
    CTOKEN_ERROR_COSE_PARAMETERS,

    /* T_COSE_ERR_SHORT_CIRCUIT_SIG_DISABLED = 28 */
    CTOKEN_ERROR_SHORT_CIRCUIT_SIG,

    /* T_COSE_ERR_INCORRECT_KEY_FOR_LIB = 29 */
    CTOKEN_ERROR_T_COSE_CRYPTO,

    /* T_COSE_ERR_NON_INTEGER_ALG_ID = 30 */
    CTOKEN_ERROR_COSE_PARAMETERS,

    /* T_COSE_ERR_BAD_CONTENT_TYPE = 31 */
    CTOKEN_ERROR_COSE_PARAMETERS,

    /* T_COSE_ERR_INCORRECTLY_TAGGED = 32 */
    CTOKEN_ERROR_COSE_TAG,

    /* T_COSE_ERR_EMPTY_KEY = 33 */
    CTOKEN_ERROR_KEY,

    /* T_COSE_ERR_DUPLICATE_PARAMETER = 34 */
    CTOKEN_ERROR_COSE_PARAMETERS,

    /* T_COSE_ERR_PARAMETER_NOT_PROTECTED = 35 */
    CTOKEN_ERROR_COSE_PARAMETERS,

    /* T_COSE_ERR_CRIT_PARAMETER = 36 */
    CTOKEN_ERROR_COSE_PARAMETERS,

    /* T_COSE_ERR_TOO_MANY_TAGS = 37 */
    CTOKEN_ERR_TOO_MANY_TAGS
};


/**
 * \brief Map t_cose errors into ctoken errors
 *
 * \param[in] t_cose_error  The t_cose error to map
 *
 * \return The ctoken error.
 */
static inline enum ctoken_err_t
map_t_cose_errors(enum t_cose_err_t t_cose_error)
{
    /* Object code is smaller by using the mapping array */
    enum ctoken_err_t return_value;
    const size_t map_size = sizeof(t_cose_verify_error_map) /  sizeof(uint8_t);

    if(t_cose_error >= map_size) {
        return_value = CTOKEN_ERROR_GENERAL_T_COSE;
    } else {
        return_value = t_cose_verify_error_map[t_cose_error];
    }

    return return_value;
}


/*
 * Public function. See ctoken_decode.h
 */
enum ctoken_err_t
ctoken_decode_get_kid(struct ctoken_decode_ctx *me,
                      struct q_useful_buf_c    token,
                      struct q_useful_buf_c   *kid)
{
    struct q_useful_buf_c     payload;
    struct t_cose_parameters  parameters;
    enum t_cose_err_t         t_cose_error;

    // TODO: how to handle combined options here?
    t_cose_sign1_verify_init(&(me->verify_context), T_COSE_OPT_DECODE_ONLY);
    t_cose_error = t_cose_sign1_verify(&(me->verify_context), token, &payload, &parameters);

    if(t_cose_error != T_COSE_SUCCESS) {
        return map_t_cose_errors(t_cose_error);
    }

    *kid = parameters.kid;

    return CTOKEN_ERR_SUCCESS;
}


static uint64_t
get_nth_tag(struct ctoken_decode_ctx *me, int protection_type, QCBORItem *item, uint32_t n)
{
    uint64_t tag_number;

    switch(protection_type) {
        case CTOKEN_PROTECTION_NONE:
            tag_number = QCBORDecode_GetNthTag(&(me->qcbor_decode_context), item, n);
            break;

        case CTOKEN_PROTECTION_COSE_SIGN1:
            tag_number = t_cose_sign1_get_nth_tag(&(me->verify_context), n);
            break;

        default:
            tag_number = CBOR_TAG_INVALID64;
    }

    return tag_number;
}


/*
 * Public function. See ctoken_decode.h
 */
enum ctoken_err_t
ctoken_decode_validate_token(struct ctoken_decode_ctx *me,
                             struct q_useful_buf_c     token)
{
    enum t_cose_err_t        t_cose_error;
    enum ctoken_err_t        return_value;
    enum ctoken_protection_t protection_type;
    int                      returned_tag_index;
    uint64_t                 tag_number;
    uint64_t                 expected_tag;
    QCBORItem                item;
    uint32_t                 item_tag_index;

    memset(me->auTags, 0xff, sizeof(me->auTags));
    tag_number      = CBOR_TAG_INVALID64;
    protection_type = me->protection_type;
    expected_tag    = CBOR_TAG_INVALID32; /* to be different from CBOR_TAG_INVALID64 */

    /* Peek to get the tag number from the first item if there is one.
     * This also initializes the decoder for UCCS decoding (the same
     * decoder is re initialized for COSE decoding. */
    QCBORDecode_Init(&(me->qcbor_decode_context), token, 0);
    QCBORDecode_PeekNext(&(me->qcbor_decode_context), &item);

    tag_number = QCBORDecode_GetNthTag(&(me->qcbor_decode_context), &item, 0);


    if(tag_number == CBOR_TAG_COSE_SIGN1 ||
       tag_number == CBOR_TAG_CWT ||
       (tag_number == CBOR_TAG_INVALID64 && protection_type == CTOKEN_PROTECTION_COSE_SIGN1)) {
        /* It is a case where COSE protection is expected. Call COSE
          and let it work. */

        t_cose_error = t_cose_sign1_verify(&(me->verify_context), token, &me->payload, NULL);
        if(t_cose_error != T_COSE_SUCCESS) {
            return_value = map_t_cose_errors(t_cose_error);
            goto Done;
        }

        expected_tag = CBOR_TAG_CWT;

        me->actual_protection_type = CTOKEN_PROTECTION_COSE_SIGN1;

        /* Re-initialize with the payload of the COSE_sign1 */
        QCBORDecode_Init(&(me->qcbor_decode_context), me->payload, 0);

    } else if(tag_number == 601 || protection_type == CTOKEN_PROTECTION_NONE) {
        /* Seems to be an unprotected token, a UCCS, either a tag or not. */

        me->payload = token;

        me->actual_protection_type = CTOKEN_PROTECTION_NONE;

        expected_tag = 601;

    } else {
        /* Neither the tag nor the argument told us the protection type */
        return_value = CTOKEN_ERR_UNDETERMINED_PROTECTION_TYPE;
        goto Done;
    }

    /* Copy the tags not processed so they are available to caller and do
     * check on innermost tag */
    item_tag_index = 0;
    for(returned_tag_index = 0; returned_tag_index < CTOKEN_MAX_TAGS_TO_RETURN; returned_tag_index++) {
        tag_number = get_nth_tag(me, protection_type, &item, item_tag_index);

        if(item_tag_index == 0) {
            if(tag_number == expected_tag && (me->ctoken_options & CTOKEN_OPT_PROHIBIT_TOP_LEVEL_TAG)) {
                return_value = CTOKEN_ERR_SHOULD_NOT_BE_TAG;
                goto Done;
            }
            if(tag_number != expected_tag && (me->ctoken_options & CTOKEN_OPT_REQUIRE_TOP_LEVEL_TAG)) {
                return_value = CTOKEN_ERR_SHOULD_BE_TAG;
                goto Done;
            }
            continue;
        }

        if(tag_number == CBOR_TAG_INVALID64) {
            break;
        }

        item_tag_index++;

        me->auTags[returned_tag_index] = tag_number;
    }

    /* Now processing for either COSE-secured or UCCS. Enter the map
       that holds all the claims */
    QCBORDecode_EnterMap(&(me->qcbor_decode_context), NULL);
    return_value = get_and_reset_error(&(me->qcbor_decode_context));

Done:
    me->last_error = return_value;
    if(return_value != CTOKEN_ERR_SUCCESS) {
        me->actual_protection_type = CTOKEN_PROTECTION_UNKNOWN;
    }
    return return_value;
}


/*
 * Public function. See ctoken_decode.h
 */
enum ctoken_err_t
ctoken_decode_get_bstr(struct ctoken_decode_ctx *me,
                       int64_t                  label,
                       struct q_useful_buf_c   *claim)
{
    enum ctoken_err_t return_value;

    if(me->last_error != CTOKEN_ERR_SUCCESS) {
        return_value = me->last_error;
        *claim = NULL_Q_USEFUL_BUF_C;
        goto Done;
    }

    QCBORDecode_GetByteStringInMapN(&(me->qcbor_decode_context), label, claim);

    return_value = get_and_reset_error(&(me->qcbor_decode_context));

Done:
    return return_value;
}


/*
 * Public function. See ctoken_decode.h
 */
enum ctoken_err_t
ctoken_decode_get_tstr(struct ctoken_decode_ctx *me,
                       int64_t                   label,
                       struct q_useful_buf_c    *claim)
{
    enum ctoken_err_t return_value;

    if(me->last_error != CTOKEN_ERR_SUCCESS) {
        return_value = me->last_error;
        *claim = NULL_Q_USEFUL_BUF_C;
        goto Done;
    }

    QCBORDecode_GetTextStringInMapN(&(me->qcbor_decode_context), label, claim);

    return_value = get_and_reset_error(&(me->qcbor_decode_context));

Done:
    return return_value;
}


/*
 * Public function. See ctoken_decode.h
 */
enum ctoken_err_t
ctoken_decode_get_int(struct ctoken_decode_ctx *me,
                      int64_t                   label,
                      int64_t                  *integer)
{
    enum ctoken_err_t return_value;

    if(me->last_error != CTOKEN_ERR_SUCCESS) {
        return_value = me->last_error;
        *integer = 0;
        goto Done;
    }

    QCBORDecode_GetInt64InMapN(&(me->qcbor_decode_context), label, integer);

    return_value = get_and_reset_error(&(me->qcbor_decode_context));

Done:
    return return_value;
}


/*
 * Public function. See ctoken_decode.h
 */
enum ctoken_err_t
ctoken_decode_get_uint(struct ctoken_decode_ctx *me,
                       int64_t                   label,
                       uint64_t                 *integer)
{
    enum ctoken_err_t return_value;

    if(me->last_error != CTOKEN_ERR_SUCCESS) {
        return_value = me->last_error;
        *integer = 0;
        goto Done;
    }

    QCBORDecode_GetUInt64InMapN(&(me->qcbor_decode_context), label, integer);

    return_value = get_and_reset_error(&(me->qcbor_decode_context));

Done:
    return return_value;
}



/*
 * Public function. See ctoken_decode.h
 */
enum ctoken_err_t
ctoken_decode_get_bool(struct ctoken_decode_ctx *me,
                       int64_t                   label,
                       bool                     *b)
{
    enum ctoken_err_t return_value;

    if(me->last_error != CTOKEN_ERR_SUCCESS) {
        return_value = me->last_error;
        goto Done;
    }

    QCBORDecode_GetBoolInMapN(&(me->qcbor_decode_context), label, b);

    return_value = get_and_reset_error(&(me->qcbor_decode_context));

Done:
    return return_value;
}


/*
 * Public function. See ctoken_decode.h
 */
enum ctoken_err_t
ctoken_decode_get_payload(struct ctoken_decode_ctx *me,
                          struct q_useful_buf_c    *payload)
{
    enum ctoken_err_t return_value;

    if(me->last_error != CTOKEN_ERR_SUCCESS) {
        return_value = me->last_error;
        *payload = NULL_Q_USEFUL_BUF_C;
        goto Done;
    }

    if(q_useful_buf_c_is_null_or_empty(me->payload)) {
        return_value = CTOKEN_ERR_NO_VALID_TOKEN;
        goto Done;
    }

    *payload = me->payload;
    return_value = CTOKEN_ERR_SUCCESS;

Done:
    return return_value;
}


/*
 * Public function. See ctoken_eat_encode.h
 */
enum ctoken_err_t
ctoken_decode_get_int_constrained(struct ctoken_decode_ctx *me,
                                  int64_t                   label,
                                  int64_t                   min,
                                  int64_t                   max,
                                  int64_t                  *claim)
{
    enum ctoken_err_t return_value;

    return_value = ctoken_decode_get_int(me, label, claim);
    if(return_value != CTOKEN_ERR_SUCCESS) {
        goto Done;
    }

    if(*claim < min || *claim > max) {
        return_value = CTOKEN_ERR_CLAIM_RANGE;
    }

Done:
    return return_value;
}


/*
 * Public function. See ctoken_eat_encode.h
 */
enum ctoken_err_t
ctoken_decode_location(struct ctoken_decode_ctx   *me,
                       struct ctoken_location_t   *location)
{
    enum ctoken_err_t  return_value = CTOKEN_ERR_SUCCESS;
    double             d;
    int                label;

    if(me->last_error != CTOKEN_ERR_SUCCESS) {
        return_value = me->last_error;
        goto Done;
    }

    location->item_flags = 0;

    QCBORDecode_EnterMapFromMapN(&(me->qcbor_decode_context),
                                 CTOKEN_EAT_LABEL_LOCATION);
    return_value = get_and_reset_error(&(me->qcbor_decode_context));

    if(return_value != CTOKEN_ERR_SUCCESS) {
        goto Done;
    }

    for(label = CTOKEN_EAT_LABEL_LATITUDE; label <= NUM_FLOAT_LOCATION_ITEMS; label++) {
        QCBORDecode_GetDoubleInMapN(&(me->qcbor_decode_context), label, &d);
        return_value = get_and_reset_error(&(me->qcbor_decode_context));
        if(return_value == CTOKEN_ERR_CLAIM_NOT_PRESENT) {
            continue;
        }
        if(return_value != CTOKEN_ERR_SUCCESS) {
            goto Done;
        }

        location->items[label-1] = d;
        ctoken_location_mark_item_present(location, label);
    }

    if(!ctoken_location_is_item_present(location, CTOKEN_EAT_LABEL_LATITUDE) ||
        !ctoken_location_is_item_present(location, CTOKEN_EAT_LABEL_LONGITUDE)) {
        /* Per EAT and W3C specs, the lattitude and longitude must be present */
        return_value = CTOKEN_ERR_CLAIM_FORMAT;
        goto Done;
    }

    QCBORDecode_GetUInt64InMapN(&(me->qcbor_decode_context), CTOKEN_EAT_LABEL_TIME_STAMP, &(location->time_stamp));
    return_value = get_and_reset_error(&(me->qcbor_decode_context));
    if(return_value == CTOKEN_ERR_SUCCESS) {
        ctoken_location_mark_item_present(location, CTOKEN_EAT_LABEL_TIME_STAMP);
    } else if(return_value != CTOKEN_ERR_CLAIM_NOT_PRESENT) {
        goto Done;
    }

    QCBORDecode_GetUInt64InMapN(&(me->qcbor_decode_context), CTOKEN_EAT_LABEL_AGE, &(location->age));
    return_value = get_and_reset_error(&(me->qcbor_decode_context));
    if(return_value == CTOKEN_ERR_SUCCESS) {
        ctoken_location_mark_item_present(location, CTOKEN_EAT_LABEL_AGE);
    } else if(return_value != CTOKEN_ERR_CLAIM_NOT_PRESENT) {
        goto Done;
    }

    QCBORDecode_ExitMap(&(me->qcbor_decode_context));
    return_value = get_and_reset_error(&(me->qcbor_decode_context));

Done:
    me->last_error = return_value;
    return return_value;
}


/*
 * Public function. See ctoken_eat_encode.h
 */
enum ctoken_err_t
ctoken_decode_next_claim(struct ctoken_decode_ctx   *me,
                         QCBORItem                  *claim)
{
    enum ctoken_err_t return_value;

    /* Loop is only to skip the submods section and executes only
     * once in most cases. It executes twice if there is a submods section.
     * This is necessary because no ordering of the map is expected.
     */
    do {
        QCBORDecode_VGetNextConsume(&(me->qcbor_decode_context), claim);

        return_value = get_and_reset_error(&(me->qcbor_decode_context));
        if(return_value != CTOKEN_ERR_SUCCESS) {
            goto Done;
        }

    } while(claim->label.int64 == CTOKEN_EAT_LABEL_SUBMODS &&
            claim->uLabelType == QCBOR_TYPE_INT64);

    claim->uNestingLevel  = 0;
    claim->uNextNestLevel = 0;

Done:
    return return_value;
}


static enum ctoken_err_t
enter_submod_section(struct ctoken_decode_ctx *me)
{
    static enum ctoken_err_t return_value;

    if(me->in_submods >= CTOKEN_MAX_SUBMOD_NESTING) {
        return CTOKEN_ERR_SUBMOD_NESTING_TOO_DEEP;
    }
    QCBORDecode_EnterMapFromMapN(&(me->qcbor_decode_context),
                                 CTOKEN_EAT_LABEL_SUBMODS);

    return_value = get_and_reset_error(&(me->qcbor_decode_context));
    if(return_value == CTOKEN_ERR_CLAIM_NOT_PRESENT) {
        return_value = CTOKEN_ERR_SUBMOD_SECTION;
        goto Done;
    }
    if(return_value == CTOKEN_ERR_SUCCESS ) {
        me->in_submods++;
    }

Done:
    return return_value;
}


static enum ctoken_err_t
leave_submod_section(struct ctoken_decode_ctx *me)
{
    if(me->in_submods == 0) {
        return CTOKEN_ERR_NO_SUBMOD_OPEN;
    }
    me->in_submods--;
    QCBORDecode_ExitMap(&(me->qcbor_decode_context));

    return CTOKEN_ERR_SUCCESS;
}


/* exit conditions are: found nth, got to the end, errored out. */

static enum ctoken_err_t
ctoken_decode_nth_submod(struct ctoken_decode_ctx *me,
                         uint32_t                  submod_index,
                         uint32_t                 *num_submods)
{
    /* Traverse submods map until nth one is found and stop */
    QCBORItem           map_item;
    uint32_t            submod_count;
    enum ctoken_err_t   return_value;
    QCBORDecodeContext *decode_context = &(me->qcbor_decode_context);

    /* Must be entered into submods before calling this */
    submod_count = 0;
    return_value = CTOKEN_ERR_SUCCESS;

    while(submod_index > 0) {
        QCBORDecode_VGetNextConsume(decode_context, &map_item);
        return_value = get_and_reset_error(&(me->qcbor_decode_context));
        if(return_value != CTOKEN_ERR_SUCCESS) {
            break;
        }

        submod_count++;
        submod_index--;
    }

    if(return_value == CTOKEN_ERR_NO_MORE_CLAIMS) {
        return_value = CTOKEN_ERR_SUCCESS;
    }

Done:
    *num_submods = submod_count;
    return return_value;
}


/*
 * Public function. See ctoken_decode.h
 */
enum ctoken_err_t
ctoken_decode_get_num_submods(struct ctoken_decode_ctx *me,
                              uint32_t                 *num_submods)
{
    enum ctoken_err_t return_value;

    return_value = enter_submod_section(me);
    if(return_value == CTOKEN_ERR_CLAIM_NOT_PRESENT) {
        return_value = CTOKEN_ERR_SUBMOD_SECTION;
        goto Done;
    }
    if(return_value != CTOKEN_ERR_SUCCESS) {
        goto Done;
    }

    return_value = ctoken_decode_nth_submod(me, UINT32_MAX, num_submods);
    if(return_value != CTOKEN_ERR_SUCCESS) {
        goto Done;
    }

    return_value = leave_submod_section(me);

Done:
    return return_value;
}


/*
 * Public function. See ctoken_decode.h
 */
enum ctoken_err_t
ctoken_decode_enter_nth_submod(struct ctoken_decode_ctx *me,
                               uint32_t                  submod_index,
                               struct q_useful_buf_c    *name)
{
    QCBORItem         map_item;
    enum ctoken_err_t return_value;
    uint32_t          num_submods;

    return_value = enter_submod_section(me);
    if(return_value != CTOKEN_ERR_SUCCESS) {
        goto Done;
    }

    return_value = ctoken_decode_nth_submod(me, submod_index, &num_submods);
    if(return_value != CTOKEN_ERR_SUCCESS) {
        goto Done;
    }

    if(num_submods != submod_index) {
        return_value = CTOKEN_ERR_SUBMOD_INDEX_TOO_LARGE;
        leave_submod_section(me);
        goto Done;
    }

    QCBORDecode_EnterMap(&(me->qcbor_decode_context), &map_item);
    return_value = get_and_reset_error(&(me->qcbor_decode_context));
    if(return_value != CTOKEN_ERR_SUCCESS) {
        leave_submod_section(me);
        goto Done;
    }

    if(map_item.uLabelType != QCBOR_TYPE_TEXT_STRING) {
        return_value = CTOKEN_ERR_SUBMOD_NAME_NOT_A_TEXT_STRING;
        QCBORDecode_ExitMap(&(me->qcbor_decode_context));
        leave_submod_section(me);
        goto Done;
    }

    if(name != NULL) {
        *name = map_item.label.string;
    }

Done:
    return return_value;
}


/*
 * Public function. See ctoken_decode.h
 */
enum ctoken_err_t
ctoken_decode_enter_submod_sz(struct ctoken_decode_ctx *me,
                              const char               *name)
{
    enum ctoken_err_t return_value;

    return_value = enter_submod_section(me);
    if(return_value != CTOKEN_ERR_SUCCESS) {
        goto Done;
    }

    QCBORDecode_EnterMapFromMapSZ(&(me->qcbor_decode_context), name);

    return_value = get_and_reset_error(&(me->qcbor_decode_context));
    if(return_value == CTOKEN_ERR_CLAIM_NOT_PRESENT) {
        /* Translate error code for submod */
        return_value = CTOKEN_ERR_NAMED_SUBMOD_NOT_FOUND;
    }

Done:
    if(return_value != CTOKEN_ERR_SUCCESS) {
        /* try to reset so decoding can continue even on error. */
        leave_submod_section(me);
    }
    return return_value;
}


/*
 * Public function. See ctoken_decode.h
 */
enum ctoken_err_t
ctoken_decode_exit_submod(struct ctoken_decode_ctx *me)
{
    enum ctoken_err_t return_value;

    QCBORDecode_ExitMap(&(me->qcbor_decode_context));
    return_value = get_and_reset_error(&(me->qcbor_decode_context));
    if(return_value != CTOKEN_ERR_SUCCESS) {
        goto Done;
    }

    return_value = leave_submod_section(me);
    if(return_value != CTOKEN_ERR_SUCCESS) {
        goto Done;
    }

Done:
    return return_value;
}


// TODO: be consistent about name of nested token in submod
// TODO: return submod name
static enum ctoken_err_t
ctoken_decode_nested_token(struct ctoken_decode_ctx  *me,
                           const QCBORItem           *item,
                           enum ctoken_type_t        *type,
                           struct q_useful_buf_c     *token)
{
    enum ctoken_err_t return_value;

    return_value = get_and_reset_error(&(me->qcbor_decode_context));

    if(return_value == CTOKEN_ERR_CLAIM_NOT_PRESENT) {
        return_value = CTOKEN_ERR_NAMED_SUBMOD_NOT_FOUND;
        goto Done;
    } else if(return_value != CTOKEN_ERR_SUCCESS) {
<<<<<<< HEAD
        goto Done;
    }

    if(item->uLabelType != QCBOR_TYPE_TEXT_STRING) {
        return_value = CTOKEN_ERR_SUBMOD_TYPE;
=======
>>>>>>> cc83a546
        goto Done;
    }

    if(item->uDataType == QCBOR_TYPE_BYTE_STRING) {
        *token = item->val.string;
        *type = CTOKEN_TYPE_CWT;
    } else if(item->uDataType == QCBOR_TYPE_TEXT_STRING) {
        *token = item->val.string;
        *type = CTOKEN_TYPE_JSON;
    } else {
        return_value = CTOKEN_ERR_SUBMOD_TYPE;
        goto Done;
    }

Done:
    return return_value;
}


/*
 * Public function. See ctoken_decode.h
 */
enum ctoken_err_t
ctoken_decode_get_nested_token_sz(struct ctoken_decode_ctx *me,
                                  const char              *name,
                                  enum ctoken_type_t      *type,
                                  struct q_useful_buf_c   *token)
{
    QCBORItem         item;
    enum ctoken_err_t return_value;
    enum ctoken_err_t return_value2;

    return_value = enter_submod_section(me);
    if(return_value != CTOKEN_ERR_SUCCESS) {
        goto Done;
    }

    QCBORDecode_GetItemInMapSZ(&(me->qcbor_decode_context), name, QCBOR_TYPE_ANY, &item);
    /* Errors checked in next call to ctoken_decode_submod_token */

    return_value = ctoken_decode_nested_token(me, &item, type, token);

    return_value2 = leave_submod_section(me);
    if(return_value == CTOKEN_ERR_SUCCESS) {
        return_value = return_value2;
    }

Done:
    return return_value;
}


/*
 * Public function. See ctoken_decode.h
 */
enum ctoken_err_t
ctoken_decode_get_nth_nested_token(struct ctoken_decode_ctx *me,
                                   uint32_t                  submod_index,
                                   enum ctoken_type_t       *type,
<<<<<<< HEAD
                                   struct q_useful_buf_c    *name,
=======
>>>>>>> cc83a546
                                   struct q_useful_buf_c    *token)
{
    QCBORItem         item;
    enum ctoken_err_t return_value;
    uint32_t          returned_index;

    return_value = enter_submod_section(me);
    if(return_value != CTOKEN_ERR_SUCCESS) {
        goto Done;
    }

    return_value = ctoken_decode_nth_submod(me, submod_index, &returned_index);
    if(return_value != CTOKEN_ERR_SUCCESS) {
        leave_submod_section(me);
        goto Done;
    }

    if(returned_index != submod_index) {
        return_value = CTOKEN_ERR_SUBMOD_INDEX_TOO_LARGE;
        leave_submod_section(me);
        goto Done;
    }

    QCBORDecode_VGetNext(&(me->qcbor_decode_context), &item);
    /* Errors are checked in following call to ctoken_decode_submod_token */

    return_value = ctoken_decode_nested_token(me, &item, type, token);
    if(return_value != CTOKEN_ERR_SUCCESS) {
        goto Done;
    }
<<<<<<< HEAD

    /* label type was checked in ctoken_decode_nested_token(). */
    *name = item.label.string;
=======
>>>>>>> cc83a546

    return_value = leave_submod_section(me);

Done:
    return return_value;
}



/*
nested token
submodule

 */<|MERGE_RESOLUTION|>--- conflicted
+++ resolved
@@ -69,8 +69,6 @@
 static enum ctoken_err_t get_and_reset_error(QCBORDecodeContext *decode_context)
 {
     QCBORError cbor_error;
-<<<<<<< HEAD
-=======
 
     cbor_error = QCBORDecode_GetAndResetError(decode_context);
 
@@ -90,31 +88,8 @@
         return CTOKEN_ERR_SUCCESS;
     }
 }
->>>>>>> cc83a546
-
-    cbor_error = QCBORDecode_GetAndResetError(decode_context);
-
-<<<<<<< HEAD
-    if(QCBORDecode_IsNotWellFormedError(cbor_error)) {
-        return CTOKEN_ERR_CBOR_NOT_WELL_FORMED;
-    } else if(cbor_error == QCBOR_ERR_NO_MORE_ITEMS) {
-        return CTOKEN_ERR_NO_MORE_CLAIMS;
-    } else if(cbor_error == QCBOR_ERR_LABEL_NOT_FOUND) {
-        return CTOKEN_ERR_CLAIM_NOT_PRESENT;
-    } else if(cbor_error == QCBOR_ERR_UNEXPECTED_TYPE) {
-        return CTOKEN_ERR_CBOR_TYPE;
-    } else if(cbor_error == QCBOR_ERR_DUPLICATE_LABEL) {
-        return CTOKEN_ERR_DUPLICATE_LABEL;
-    } else if(cbor_error) {
-        return CTOKEN_ERR_CBOR_DECODE;
-    } else {
-        return CTOKEN_ERR_SUCCESS;
-    }
-}
-
-
-=======
->>>>>>> cc83a546
+
+
 /* Use uint8_t instead of enum so map will be 4x smaller. Compilers usually
  * make enums 4 bytes. */
 static const uint8_t t_cose_verify_error_map[] = {
@@ -922,14 +897,11 @@
         return_value = CTOKEN_ERR_NAMED_SUBMOD_NOT_FOUND;
         goto Done;
     } else if(return_value != CTOKEN_ERR_SUCCESS) {
-<<<<<<< HEAD
         goto Done;
     }
 
     if(item->uLabelType != QCBOR_TYPE_TEXT_STRING) {
         return_value = CTOKEN_ERR_SUBMOD_TYPE;
-=======
->>>>>>> cc83a546
         goto Done;
     }
 
@@ -989,10 +961,7 @@
 ctoken_decode_get_nth_nested_token(struct ctoken_decode_ctx *me,
                                    uint32_t                  submod_index,
                                    enum ctoken_type_t       *type,
-<<<<<<< HEAD
                                    struct q_useful_buf_c    *name,
-=======
->>>>>>> cc83a546
                                    struct q_useful_buf_c    *token)
 {
     QCBORItem         item;
@@ -1023,12 +992,9 @@
     if(return_value != CTOKEN_ERR_SUCCESS) {
         goto Done;
     }
-<<<<<<< HEAD
 
     /* label type was checked in ctoken_decode_nested_token(). */
     *name = item.label.string;
-=======
->>>>>>> cc83a546
 
     return_value = leave_submod_section(me);
 
