--- conflicted
+++ resolved
@@ -359,26 +359,6 @@
         return;
     }
 
-<<<<<<< HEAD
-/*
- * Public function. See ctoken_eat_encode.h
- */
-void
-ctoken_encode_location(struct ctoken_encode_ctx       *me,
-                       const struct ctoken_location_t *location)
-{
-    int                 item_iterator;
-    QCBOREncodeContext *encode_cxt;
-
-    if(!ctoken_location_is_item_present(location, CTOKEN_EAT_LABEL_LATITUDE) ||
-       !ctoken_location_is_item_present(location, CTOKEN_EAT_LABEL_LONGITUDE)) {
-        /* Per EAT and W3C specs, the lattitude and longitude must be present */
-        me->error = CTOKEN_ERR_LAT_LONG_REQUIRED;
-        return;
-    }
-
-=======
->>>>>>> e79b4834
     encode_cxt = ctoken_encode_borrow_cbor_cntxt(me);
 
     QCBOREncode_OpenMapInMapN(encode_cxt, CTOKEN_EAT_LABEL_LOCATION);
