--- conflicted
+++ resolved
@@ -49,12 +49,9 @@
 #endif
 
 static test_entry s_tests[] = {
-<<<<<<< HEAD
     TEST_ENTRY(hw_version_encode_test);
     TEST_ENTRY(hw_version_decode_test);
-=======
     TEST_ENTRY(decode_sw_components_test),
->>>>>>> 6ede01c1
     TEST_ENTRY(basic_types_decode_test),
     TEST_ENTRY(basic_types_encode_test),
     TEST_ENTRY(map_and_array_test),
