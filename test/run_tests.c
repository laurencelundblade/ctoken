/*==============================================================================
 run_tests.c -- test aggregator and results reporting

 Copyright (c) 2018-2020, Laurence Lundblade. All rights reserved.

 SPDX-License-Identifier: BSD-3-Clause

 See BSD-3-Clause license in README.md

 Created on 9/30/18
 =============================================================================*/

#include "run_tests.h"
#include "qcbor/UsefulBuf.h"
#include <stdbool.h>
#include <stddef.h>

//#include "attest_token_test.h"
#include "cwt_test.h"
#include "eat_test.h"
#include "psaia_test.h"

/*
 Test configuration
 */

typedef int_fast32_t (test_fun_t)(void);
typedef const char * (test_fun2_t)(void);


#define TEST_ENTRY(test_name)  {#test_name, test_name, true}
#define TEST_ENTRY_DISABLED(test_name)  {#test_name, test_name, false}

typedef struct {
    const char  *szTestName;
    test_fun_t  *test_fun;
    bool         bEnabled;
} test_entry;

#ifdef STRING_RETURNING_TESTS
typedef struct {
    const char *szTestName;
    test_fun2_t  *test_fun;
    bool         bEnabled;
} test_entry2;


static test_entry2 s_tests2[] = {
};
#endif

static test_entry s_tests[] = {
    TEST_ENTRY(psaia_basic_test),
    TEST_ENTRY(basic_eat_test),
    TEST_ENTRY(cwt_test),
    TEST_ENTRY(submods_test),
    TEST_ENTRY(submods_errors_test),
    TEST_ENTRY(submod_decode_errors_test),
<<<<<<< HEAD
    TEST_ENTRY(location_test)
=======
    TEST_ENTRY(location_test),
    TEST_ENTRY(debug_and_boot_test)
>>>>>>> e79b4834
};



/**
  \brief Convert number to ASCII string, similar to sprint

  \param [in]  nNum       The 32-bit integer to convert.
  \param [in]  StringMem  The buffer to output to.

  \return POinter to NULL-terminated string with result or "XXX" on failure.

 Convert a number up to 999999999 to a string. This is so sprintf doesn't
 have to be linked in so as to minimized dependencies even in test code.

 StringMem should be 12 bytes long, 9 for digits, 1 for minus and
 1 for \0 termination.
 */
static const char *NumToString(int32_t nNum, UsefulBuf StringMem)
{
   const int32_t nMax = 1000000000;

   UsefulOutBuf OutBuf;
   UsefulOutBuf_Init(&OutBuf, StringMem);

   if(nNum < 0) {
      UsefulOutBuf_AppendByte(&OutBuf, '-');
      nNum = -nNum;
   }
   if(nNum > nMax-1) {
      return "XXX";
   }

   bool bDidSomeOutput = false;
   for(int32_t n = nMax; n > 0; n/=10) {
      int32_t x = nNum/n;
      if(x || bDidSomeOutput){
         bDidSomeOutput = true;
         UsefulOutBuf_AppendByte(&OutBuf, '0' + x);
         nNum -= x * n;
      }
   }
   if(!bDidSomeOutput){
      UsefulOutBuf_AppendByte(&OutBuf, '0');
   }
   UsefulOutBuf_AppendByte(&OutBuf, '\0');

   return UsefulOutBuf_GetError(&OutBuf) ? "" : StringMem.ptr;
}


/*
 Public function. See run_test.h.
 */
int RunTestsCToken(const char    *szTestNames[],
                  OutputStringCB pfOutput,
                  void          *poutCtx,
                  int           *pNumTestsRun)
{
    // int (-32767 to 32767 according to C standard) used by conscious choice
    int nTestsFailed = 0;
    int nTestsRun = 0;
    UsefulBuf_MAKE_STACK_UB(StringStorage, 12);

#ifdef STRING_RETURNING_TESTS

    test_entry2 *t2;
    const test_entry2 *s_tests2_end = s_tests2 + sizeof(s_tests2)/sizeof(test_entry2);

    for(t2 = s_tests2; t2 < s_tests2_end; t2++) {
        if(szTestNames[0]) {
            // Some tests have been named
            const char **szRequestedNames;
            for(szRequestedNames = szTestNames; *szRequestedNames;  szRequestedNames++) {
                if(!strcmp(t2->szTestName, *szRequestedNames)) {
                    break; // Name matched
                }
            }
            if(*szRequestedNames == NULL) {
                // Didn't match this test
                continue;
            }
        } else {
            // no tests named, but don't run "disabled" tests
            if(!t2->bEnabled) {
                // Don't run disabled tests when all tests are being run
                // as indicated by no specific test names being given
                continue;
            }
        }
        const char * szTestResult = (t2->test_fun)();
        nTestsRun++;
        if(pfOutput) {
            (*pfOutput)(t2->szTestName, poutCtx, 0);
        }

        if(szTestResult) {
            if(pfOutput) {
                (*pfOutput)(" FAILED (returned ", poutCtx, 0);
                (*pfOutput)(szTestResult, poutCtx, 0);
                (*pfOutput)(")", poutCtx, 1);
            }
            nTestsFailed++;
        } else {
            if(pfOutput) {
                (*pfOutput)( " PASSED", poutCtx, 1);
            }
        }
    }
#endif


    test_entry *t;
    const test_entry *s_tests_end = s_tests + sizeof(s_tests)/sizeof(test_entry);

    for(t = s_tests; t < s_tests_end; t++) {
        if(szTestNames[0]) {
            // Some tests have been named
            const char **szRequestedNames;
            for(szRequestedNames = szTestNames; *szRequestedNames;  szRequestedNames++) {
                if(!strcmp(t->szTestName, *szRequestedNames)) {
                    break; // Name matched
                }
            }
            if(*szRequestedNames == NULL) {
                // Didn't match this test
                continue;
            }
        } else {
            // no tests named, but don't run "disabled" tests
            if(!t->bEnabled) {
                // Don't run disabled tests when all tests are being run
                // as indicated by no specific test names being given
                continue;
            }
        }

        int nTestResult = (t->test_fun)();
        nTestsRun++;
        if(pfOutput) {
            (*pfOutput)(t->szTestName, poutCtx, 0);
        }

        if(nTestResult) {
            if(pfOutput) {
                (*pfOutput)(" FAILED (returned ", poutCtx, 0);
                (*pfOutput)(NumToString(nTestResult, StringStorage), poutCtx, 0);
                (*pfOutput)(")", poutCtx, 1);
            }
            nTestsFailed++;
        } else {
            if(pfOutput) {
                (*pfOutput)( " PASSED", poutCtx, 1);
            }
        }
    }

    if(pNumTestsRun) {
        *pNumTestsRun = nTestsRun;
    }

    if(pfOutput) {
        (*pfOutput)( "SUMMARY: ", poutCtx, 0);
        (*pfOutput)( NumToString(nTestsRun, StringStorage), poutCtx, 0);
        (*pfOutput)( " tests run; ", poutCtx, 0);
        (*pfOutput)( NumToString(nTestsFailed, StringStorage), poutCtx, 0);
        (*pfOutput)( " tests failed", poutCtx, 1);
    }

    return nTestsFailed;
}


/*
 Public function. See run_test.h.
 */
static void PrintSize(const char *szWhat,
                      uint32_t uSize,
                      OutputStringCB pfOutput,
                      void *pOutCtx)
{
   UsefulBuf_MAKE_STACK_UB(buffer, 20);

   (*pfOutput)(szWhat, pOutCtx, 0);
   (*pfOutput)(" ", pOutCtx, 0);
   (*pfOutput)(NumToString(uSize, buffer), pOutCtx, 0);
   (*pfOutput)("", pOutCtx, 1);
}




#include "ctoken_encode.h" /* For struct size printing */
#include "ctoken_decode.h" /* For struct size printing */

/*
 Public function. See run_test.h.
 */
void PrintSizesCToken(OutputStringCB pfOutput, void *pOutCtx)
{
   // Type and size of return from sizeof() varies. These will never be large
   // so cast is safe.
    PrintSize("sizeof(ctoken_decode_context)",
              (uint32_t)sizeof(struct ctoken_decode_ctx),
              pfOutput, pOutCtx);
    PrintSize("sizeof(ctoken_encode_ctx)",
              (uint32_t)sizeof(struct ctoken_encode_ctx),
              pfOutput, pOutCtx);
    (*pfOutput)("", pOutCtx, 1);
}<|MERGE_RESOLUTION|>--- conflicted
+++ resolved
@@ -56,12 +56,8 @@
     TEST_ENTRY(submods_test),
     TEST_ENTRY(submods_errors_test),
     TEST_ENTRY(submod_decode_errors_test),
-<<<<<<< HEAD
-    TEST_ENTRY(location_test)
-=======
     TEST_ENTRY(location_test),
     TEST_ENTRY(debug_and_boot_test)
->>>>>>> e79b4834
 };
 
 
