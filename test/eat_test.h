--- conflicted
+++ resolved
@@ -37,12 +37,9 @@
 
 int32_t location_test(void);
 
-<<<<<<< HEAD
-=======
 
 int32_t debug_and_boot_test(void);
 
->>>>>>> e79b4834
 
 #ifdef __cplusplus
 }
