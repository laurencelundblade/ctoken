--- conflicted
+++ resolved
@@ -228,7 +228,7 @@
     return NULL;
 }
 
-<<<<<<< HEAD
+
 struct jwt_encode_ctx {
     FILE *out_file;
     int   indent_level;
@@ -242,7 +242,7 @@
         struct jwt_encode_ctx    jwt;
     } u;
 };
-=======
+
 int64_t string_to_int(const struct integer_string_map_t *map, const char *string)
 {
     size_t i;
@@ -273,7 +273,6 @@
 {
     return (enum ctoken_security_level_t)string_to_int(sec_levels, s);
 }
->>>>>>> 1c40c6b4
 
 
 
@@ -504,7 +503,7 @@
 }
 
 
-<<<<<<< HEAD
+
 const char *copy_up_to_colon(const char *input, size_t *copied)
 {
     const char *c = strchr(input, ':');
@@ -516,7 +515,9 @@
     *copied = c - input;
 
     return strndup(input, c - input);
-=======
+}
+
+
 enum ctoken_security_level_t parse_sec_level_value(const  char *sl)
 {
     long n;
@@ -604,13 +605,12 @@
     size_t x = fwrite(token.ptr, 1, token.len, out_file);
 
     return x == token.len ? 1 : 0;
->>>>>>> 1c40c6b4
 }
 
 
 int encode_claims(FILE *output, const char **claims)
 {
-<<<<<<< HEAD
+
     while(*claims != NULL) {
         const char *label;
         const char *value;
@@ -666,7 +666,7 @@
 
         claims++;
     }
-=======
+
     struct ctoken_encode_ctx encode_ctx;
 
     ctoken_encode_init(&encode_ctx, 0, 0, CTOKEN_PROTECTION_NONE, 0);
@@ -695,7 +695,7 @@
     write_bytes(output, completed_token);
 
     free(out_buf.ptr);
->>>>>>> 1c40c6b4
+
 
     return 0;
 }
