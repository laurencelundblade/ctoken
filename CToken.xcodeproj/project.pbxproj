// !$*UTF8*$!
{
	archiveVersion = 1;
	classes = {
	};
	objectVersion = 50;
	objects = {

/* Begin PBXBuildFile section */
		0F3AF33123E4FD6C00A60561 /* ctoken_encode.c in Sources */ = {isa = PBXBuildFile; fileRef = 0F3AF32D23E4FD6C00A60561 /* ctoken_encode.c */; };
		0F3AF33223E4FD6C00A60561 /* ctoken_decode.c in Sources */ = {isa = PBXBuildFile; fileRef = 0F3AF32E23E4FD6C00A60561 /* ctoken_decode.c */; };
		0F3AF34823E5008200A60561 /* run_tests.c in Sources */ = {isa = PBXBuildFile; fileRef = 0F3AF34423E5008100A60561 /* run_tests.c */; };
		0F3AF34C23E53BCF00A60561 /* ctoken_psaia_decode.c in Sources */ = {isa = PBXBuildFile; fileRef = 0F3AF34B23E53BCF00A60561 /* ctoken_psaia_decode.c */; };
		0F3AF35223E5463300A60561 /* ctoken_psaia_encode.c in Sources */ = {isa = PBXBuildFile; fileRef = 0F3AF35123E5463300A60561 /* ctoken_psaia_encode.c */; };
		0F3AF36C23EE522A00A60561 /* libt_cose.a in Frameworks */ = {isa = PBXBuildFile; fileRef = 0F3AF36B23EE522A00A60561 /* libt_cose.a */; };
		0F3AF36E23EF5B6600A60561 /* libcrypto.a in Frameworks */ = {isa = PBXBuildFile; fileRef = 0F3AF36D23EF5B6600A60561 /* libcrypto.a */; };
		0F3AF37123EF5C4700A60561 /* cwt_test.c in Sources */ = {isa = PBXBuildFile; fileRef = 0F3AF37023EF5C4700A60561 /* cwt_test.c */; };
		0F3AF37A23F1BB5600A60561 /* ctoken_psaia_encode.c in Sources */ = {isa = PBXBuildFile; fileRef = 0F3AF35123E5463300A60561 /* ctoken_psaia_encode.c */; };
		0F3AF38123F1BB5600A60561 /* ctoken_psaia_decode.c in Sources */ = {isa = PBXBuildFile; fileRef = 0F3AF34B23E53BCF00A60561 /* ctoken_psaia_decode.c */; };
		0F3AF38223F1BB5600A60561 /* eat_example_ossl.c in Sources */ = {isa = PBXBuildFile; fileRef = 0F3AF37523F1BACE00A60561 /* eat_example_ossl.c */; };
		0F3AF38323F1BB5600A60561 /* ctoken_encode.c in Sources */ = {isa = PBXBuildFile; fileRef = 0F3AF32D23E4FD6C00A60561 /* ctoken_encode.c */; };
		0F3AF38523F1BB5600A60561 /* ctoken_decode.c in Sources */ = {isa = PBXBuildFile; fileRef = 0F3AF32E23E4FD6C00A60561 /* ctoken_decode.c */; };
		0F3AF38723F1BB5600A60561 /* libt_cose.a in Frameworks */ = {isa = PBXBuildFile; fileRef = 0F3AF36B23EE522A00A60561 /* libt_cose.a */; };
		0F3AF38923F1BB5600A60561 /* libcrypto.a in Frameworks */ = {isa = PBXBuildFile; fileRef = 0F3AF36D23EF5B6600A60561 /* libcrypto.a */; };
		0FBE2D8523F1BC7B00A31C46 /* main.c in Sources */ = {isa = PBXBuildFile; fileRef = 0F3AF33F23E5005900A60561 /* main.c */; };
		0FBE2D8823F5D9C800A31C46 /* eat_test.c in Sources */ = {isa = PBXBuildFile; fileRef = 0FBE2D8723F5D9C800A31C46 /* eat_test.c */; };
		0FBE2D8923F976BF00A31C46 /* psaia_test.c in Sources */ = {isa = PBXBuildFile; fileRef = 0F3AF34223E5008100A60561 /* psaia_test.c */; };
		0FBE2D8C23FA147600A31C46 /* ctoken_psaia_encode.c in Sources */ = {isa = PBXBuildFile; fileRef = 0F3AF35123E5463300A60561 /* ctoken_psaia_encode.c */; };
		0FBE2D9123FA147600A31C46 /* ctoken_psaia_decode.c in Sources */ = {isa = PBXBuildFile; fileRef = 0F3AF34B23E53BCF00A60561 /* ctoken_psaia_decode.c */; };
		0FBE2D9323FA147600A31C46 /* ctoken_encode.c in Sources */ = {isa = PBXBuildFile; fileRef = 0F3AF32D23E4FD6C00A60561 /* ctoken_encode.c */; };
		0FBE2D9523FA147600A31C46 /* ctoken_decode.c in Sources */ = {isa = PBXBuildFile; fileRef = 0F3AF32E23E4FD6C00A60561 /* ctoken_decode.c */; };
		0FBE2D9723FA147600A31C46 /* libt_cose.a in Frameworks */ = {isa = PBXBuildFile; fileRef = 0F3AF36B23EE522A00A60561 /* libt_cose.a */; };
		0FBE2DA123FA14A000A31C46 /* eat_example_psa.c in Sources */ = {isa = PBXBuildFile; fileRef = 0FBE2D9F23FA149200A31C46 /* eat_example_psa.c */; };
		0FBE2DA423FA17B200A31C46 /* libmbedcrypto.a in Frameworks */ = {isa = PBXBuildFile; fileRef = 0FBE2DA223FA17A700A31C46 /* libmbedcrypto.a */; };
		E76A6E5525662EDA00DEBB41 /* UsefulBuf.c in Sources */ = {isa = PBXBuildFile; fileRef = E76A6E4A25662EDA00DEBB41 /* UsefulBuf.c */; };
		E76A6E5925662EDA00DEBB41 /* qcbor_decode.c in Sources */ = {isa = PBXBuildFile; fileRef = E76A6E4E25662EDA00DEBB41 /* qcbor_decode.c */; };
		E76A6E5A25662EDA00DEBB41 /* qcbor_encode.c in Sources */ = {isa = PBXBuildFile; fileRef = E76A6E4F25662EDA00DEBB41 /* qcbor_encode.c */; };
		E76A6E5B25662EDA00DEBB41 /* ieee754.c in Sources */ = {isa = PBXBuildFile; fileRef = E76A6E5025662EDA00DEBB41 /* ieee754.c */; };
		E76A6E5D25662EDA00DEBB41 /* qcbor_err_to_str.c in Sources */ = {isa = PBXBuildFile; fileRef = E76A6E5325662EDA00DEBB41 /* qcbor_err_to_str.c */; };
/* End PBXBuildFile section */

/* Begin PBXCopyFilesBuildPhase section */
		0F3AF31723E4DB6100A60561 /* CopyFiles */ = {
			isa = PBXCopyFilesBuildPhase;
			buildActionMask = 2147483647;
			dstPath = /usr/share/man/man1/;
			dstSubfolderSpec = 0;
			files = (
			);
			runOnlyForDeploymentPostprocessing = 1;
		};
		0F3AF38A23F1BB5600A60561 /* CopyFiles */ = {
			isa = PBXCopyFilesBuildPhase;
			buildActionMask = 2147483647;
			dstPath = /usr/share/man/man1/;
			dstSubfolderSpec = 0;
			files = (
			);
			runOnlyForDeploymentPostprocessing = 1;
		};
		0FBE2D9A23FA147600A31C46 /* CopyFiles */ = {
			isa = PBXCopyFilesBuildPhase;
			buildActionMask = 2147483647;
			dstPath = /usr/share/man/man1/;
			dstSubfolderSpec = 0;
			files = (
			);
			runOnlyForDeploymentPostprocessing = 1;
		};
/* End PBXCopyFilesBuildPhase section */

/* Begin PBXFileReference section */
		0F3AF31923E4DB6100A60561 /* CToken */ = {isa = PBXFileReference; explicitFileType = "compiled.mach-o.executable"; includeInIndex = 0; path = CToken; sourceTree = BUILT_PRODUCTS_DIR; };
		0F3AF32D23E4FD6C00A60561 /* ctoken_encode.c */ = {isa = PBXFileReference; fileEncoding = 4; lastKnownFileType = sourcecode.c.c; name = ctoken_encode.c; path = src/ctoken_encode.c; sourceTree = SOURCE_ROOT; };
		0F3AF32E23E4FD6C00A60561 /* ctoken_decode.c */ = {isa = PBXFileReference; fileEncoding = 4; lastKnownFileType = sourcecode.c.c; name = ctoken_decode.c; path = src/ctoken_decode.c; sourceTree = SOURCE_ROOT; };
		0F3AF33523E4FD8D00A60561 /* ctoken_decode.h */ = {isa = PBXFileReference; fileEncoding = 4; lastKnownFileType = sourcecode.c.h; name = ctoken_decode.h; path = inc/ctoken_decode.h; sourceTree = "<group>"; };
		0F3AF33623E4FD8D00A60561 /* ctoken_encode.h */ = {isa = PBXFileReference; fileEncoding = 4; lastKnownFileType = sourcecode.c.h; name = ctoken_encode.h; path = inc/ctoken_encode.h; sourceTree = "<group>"; };
		0F3AF33723E4FE2800A60561 /* t_cose_sign1_verify.h */ = {isa = PBXFileReference; fileEncoding = 4; lastKnownFileType = sourcecode.c.h; name = t_cose_sign1_verify.h; path = ../../t_cose/master/inc/t_cose_sign1_verify.h; sourceTree = "<group>"; };
		0F3AF33823E4FE2800A60561 /* t_cose_common.h */ = {isa = PBXFileReference; fileEncoding = 4; lastKnownFileType = sourcecode.c.h; name = t_cose_common.h; path = ../../t_cose/master/inc/t_cose_common.h; sourceTree = "<group>"; };
		0F3AF33923E4FE2800A60561 /* t_cose_sign1_sign.h */ = {isa = PBXFileReference; fileEncoding = 4; lastKnownFileType = sourcecode.c.h; name = t_cose_sign1_sign.h; path = ../../t_cose/master/inc/t_cose_sign1_sign.h; sourceTree = "<group>"; };
		0F3AF33A23E4FE5E00A60561 /* ctoken.h */ = {isa = PBXFileReference; fileEncoding = 4; lastKnownFileType = sourcecode.c.h; name = ctoken.h; path = inc/ctoken.h; sourceTree = "<group>"; };
		0F3AF33F23E5005900A60561 /* main.c */ = {isa = PBXFileReference; fileEncoding = 4; lastKnownFileType = sourcecode.c.c; path = main.c; sourceTree = "<group>"; };
		0F3AF34223E5008100A60561 /* psaia_test.c */ = {isa = PBXFileReference; fileEncoding = 4; lastKnownFileType = sourcecode.c.c; name = psaia_test.c; path = test/psaia_test.c; sourceTree = "<group>"; };
		0F3AF34323E5008100A60561 /* psaia_test.h */ = {isa = PBXFileReference; fileEncoding = 4; lastKnownFileType = sourcecode.c.h; name = psaia_test.h; path = test/psaia_test.h; sourceTree = "<group>"; };
		0F3AF34423E5008100A60561 /* run_tests.c */ = {isa = PBXFileReference; fileEncoding = 4; lastKnownFileType = sourcecode.c.c; name = run_tests.c; path = test/run_tests.c; sourceTree = "<group>"; };
		0F3AF34523E5008100A60561 /* run_tests.h */ = {isa = PBXFileReference; fileEncoding = 4; lastKnownFileType = sourcecode.c.h; name = run_tests.h; path = test/run_tests.h; sourceTree = "<group>"; };
		0F3AF34623E5008100A60561 /* attest_token_test_values.h */ = {isa = PBXFileReference; fileEncoding = 4; lastKnownFileType = sourcecode.c.h; name = attest_token_test_values.h; path = test/attest_token_test_values.h; sourceTree = "<group>"; };
		0F3AF34923E5039300A60561 /* q_useful_buf.h */ = {isa = PBXFileReference; fileEncoding = 4; lastKnownFileType = sourcecode.c.h; name = q_useful_buf.h; path = ../../t_cose/master/inc/q_useful_buf.h; sourceTree = "<group>"; };
		0F3AF34B23E53BCF00A60561 /* ctoken_psaia_decode.c */ = {isa = PBXFileReference; lastKnownFileType = sourcecode.c.c; name = ctoken_psaia_decode.c; path = src/ctoken_psaia_decode.c; sourceTree = SOURCE_ROOT; };
		0F3AF35123E5463300A60561 /* ctoken_psaia_encode.c */ = {isa = PBXFileReference; lastKnownFileType = sourcecode.c.c; name = ctoken_psaia_encode.c; path = src/ctoken_psaia_encode.c; sourceTree = SOURCE_ROOT; };
		0F3AF35923E57C8900A60561 /* ctoken_cwt_labels.h */ = {isa = PBXFileReference; lastKnownFileType = sourcecode.c.h; name = ctoken_cwt_labels.h; path = inc/ctoken_cwt_labels.h; sourceTree = "<group>"; };
		0F3AF35A23E57D5A00A60561 /* ctoken_psaia_decode.h */ = {isa = PBXFileReference; fileEncoding = 4; lastKnownFileType = sourcecode.c.h; name = ctoken_psaia_decode.h; path = inc/ctoken_psaia_decode.h; sourceTree = "<group>"; };
		0F3AF35B23E57D5A00A60561 /* ctoken_psaia_encode.h */ = {isa = PBXFileReference; fileEncoding = 4; lastKnownFileType = sourcecode.c.h; name = ctoken_psaia_encode.h; path = inc/ctoken_psaia_encode.h; sourceTree = "<group>"; };
		0F3AF36623E585C000A60561 /* ctoken_eat_labels.h */ = {isa = PBXFileReference; lastKnownFileType = sourcecode.c.h; name = ctoken_eat_labels.h; path = inc/ctoken_eat_labels.h; sourceTree = "<group>"; };
		0F3AF36723E83B0200A60561 /* ctoken_psaia_labels.h */ = {isa = PBXFileReference; lastKnownFileType = sourcecode.c.h; name = ctoken_psaia_labels.h; path = inc/ctoken_psaia_labels.h; sourceTree = "<group>"; };
		0F3AF36B23EE522A00A60561 /* libt_cose.a */ = {isa = PBXFileReference; lastKnownFileType = archive.ar; name = libt_cose.a; path = ../../t_cose/master/libt_cose.a; sourceTree = "<group>"; };
		0F3AF36D23EF5B6600A60561 /* libcrypto.a */ = {isa = PBXFileReference; lastKnownFileType = archive.ar; name = libcrypto.a; path = "../../openssl/openssl-1.1.1b/libcrypto.a"; sourceTree = "<group>"; };
		0F3AF36F23EF5C4700A60561 /* cwt_test.h */ = {isa = PBXFileReference; lastKnownFileType = sourcecode.c.h; name = cwt_test.h; path = test/cwt_test.h; sourceTree = "<group>"; };
		0F3AF37023EF5C4700A60561 /* cwt_test.c */ = {isa = PBXFileReference; lastKnownFileType = sourcecode.c.c; name = cwt_test.c; path = test/cwt_test.c; sourceTree = "<group>"; };
		0F3AF37323F0567A00A60561 /* README.md */ = {isa = PBXFileReference; fileEncoding = 4; lastKnownFileType = net.daringfireball.markdown; path = README.md; sourceTree = "<group>"; };
		0F3AF37523F1BACE00A60561 /* eat_example_ossl.c */ = {isa = PBXFileReference; lastKnownFileType = sourcecode.c.c; path = eat_example_ossl.c; sourceTree = "<group>"; };
		0F3AF38E23F1BB5600A60561 /* OSSL Example */ = {isa = PBXFileReference; explicitFileType = "compiled.mach-o.executable"; includeInIndex = 0; path = "OSSL Example"; sourceTree = BUILT_PRODUCTS_DIR; };
		0FBE2D8623F5D9C800A31C46 /* eat_test.h */ = {isa = PBXFileReference; lastKnownFileType = sourcecode.c.h; name = eat_test.h; path = test/eat_test.h; sourceTree = "<group>"; };
		0FBE2D8723F5D9C800A31C46 /* eat_test.c */ = {isa = PBXFileReference; lastKnownFileType = sourcecode.c.c; name = eat_test.c; path = test/eat_test.c; sourceTree = "<group>"; };
		0FBE2D9E23FA147600A31C46 /* PSA Example */ = {isa = PBXFileReference; explicitFileType = "compiled.mach-o.executable"; includeInIndex = 0; path = "PSA Example"; sourceTree = BUILT_PRODUCTS_DIR; };
		0FBE2D9F23FA149200A31C46 /* eat_example_psa.c */ = {isa = PBXFileReference; fileEncoding = 4; lastKnownFileType = sourcecode.c.c; path = eat_example_psa.c; sourceTree = "<group>"; };
		0FBE2DA223FA17A700A31C46 /* libmbedcrypto.a */ = {isa = PBXFileReference; lastKnownFileType = archive.ar; name = libmbedcrypto.a; path = "../../mbed-crypto/library/libmbedcrypto.a"; sourceTree = "<group>"; };
		E76A6E4825662EAF00DEBB41 /* qcbor */ = {isa = PBXFileReference; lastKnownFileType = folder; name = qcbor; path = ../../QCBOR/master/inc/qcbor; sourceTree = "<group>"; };
		E76A6E4A25662EDA00DEBB41 /* UsefulBuf.c */ = {isa = PBXFileReference; fileEncoding = 4; lastKnownFileType = sourcecode.c.c; name = UsefulBuf.c; path = ../../QCBOR/master/src/UsefulBuf.c; sourceTree = "<group>"; };
		E76A6E4E25662EDA00DEBB41 /* qcbor_decode.c */ = {isa = PBXFileReference; fileEncoding = 4; lastKnownFileType = sourcecode.c.c; name = qcbor_decode.c; path = ../../QCBOR/master/src/qcbor_decode.c; sourceTree = "<group>"; };
		E76A6E4F25662EDA00DEBB41 /* qcbor_encode.c */ = {isa = PBXFileReference; fileEncoding = 4; lastKnownFileType = sourcecode.c.c; name = qcbor_encode.c; path = ../../QCBOR/master/src/qcbor_encode.c; sourceTree = "<group>"; };
		E76A6E5025662EDA00DEBB41 /* ieee754.c */ = {isa = PBXFileReference; fileEncoding = 4; lastKnownFileType = sourcecode.c.c; name = ieee754.c; path = ../../QCBOR/master/src/ieee754.c; sourceTree = "<group>"; };
		E76A6E5125662EDA00DEBB41 /* ieee754.h */ = {isa = PBXFileReference; fileEncoding = 4; lastKnownFileType = sourcecode.c.h; name = ieee754.h; path = ../../QCBOR/master/src/ieee754.h; sourceTree = "<group>"; };
		E76A6E5325662EDA00DEBB41 /* qcbor_err_to_str.c */ = {isa = PBXFileReference; fileEncoding = 4; lastKnownFileType = sourcecode.c.c; name = qcbor_err_to_str.c; path = ../../QCBOR/master/src/qcbor_err_to_str.c; sourceTree = "<group>"; };
		E7FDBF1725787DD1007138A8 /* t_cose */ = {isa = PBXFileReference; lastKnownFileType = folder; name = t_cose; path = ../../t_cose/master/inc/t_cose; sourceTree = "<group>"; };
/* End PBXFileReference section */

/* Begin PBXFrameworksBuildPhase section */
		0F3AF31623E4DB6100A60561 /* Frameworks */ = {
			isa = PBXFrameworksBuildPhase;
			buildActionMask = 2147483647;
			files = (
				0F3AF36C23EE522A00A60561 /* libt_cose.a in Frameworks */,
				0F3AF36E23EF5B6600A60561 /* libcrypto.a in Frameworks */,
			);
			runOnlyForDeploymentPostprocessing = 0;
		};
		0F3AF38623F1BB5600A60561 /* Frameworks */ = {
			isa = PBXFrameworksBuildPhase;
			buildActionMask = 2147483647;
			files = (
				0F3AF38723F1BB5600A60561 /* libt_cose.a in Frameworks */,
				0F3AF38923F1BB5600A60561 /* libcrypto.a in Frameworks */,
			);
			runOnlyForDeploymentPostprocessing = 0;
		};
		0FBE2D9623FA147600A31C46 /* Frameworks */ = {
			isa = PBXFrameworksBuildPhase;
			buildActionMask = 2147483647;
			files = (
				0FBE2D9723FA147600A31C46 /* libt_cose.a in Frameworks */,
				0FBE2DA423FA17B200A31C46 /* libmbedcrypto.a in Frameworks */,
			);
			runOnlyForDeploymentPostprocessing = 0;
		};
/* End PBXFrameworksBuildPhase section */

/* Begin PBXGroup section */
		0F3AF31023E4DB6100A60561 = {
			isa = PBXGroup;
			children = (
				0F3AF37423F1B9FF00A60561 /* examples */,
				0F3AF37323F0567A00A60561 /* README.md */,
				0F3AF33F23E5005900A60561 /* main.c */,
				0F3AF33423E4FD7D00A60561 /* inc */,
				0F3AF32C23E4FD4C00A60561 /* src */,
				0F3AF34123E5006300A60561 /* test */,
				0F3AF32323E4E86A00A60561 /* t_cose */,
				0F3AF33B23E4FF7C00A60561 /* QBOR */,
				0F3AF36823EE513100A60561 /* Frameworks */,
				0F3AF31A23E4DB6100A60561 /* Products */,
			);
			sourceTree = "<group>";
		};
		0F3AF31A23E4DB6100A60561 /* Products */ = {
			isa = PBXGroup;
			children = (
				0F3AF31923E4DB6100A60561 /* CToken */,
				0F3AF38E23F1BB5600A60561 /* OSSL Example */,
				0FBE2D9E23FA147600A31C46 /* PSA Example */,
			);
			name = Products;
			sourceTree = "<group>";
		};
		0F3AF32323E4E86A00A60561 /* t_cose */ = {
			isa = PBXGroup;
			children = (
				E7FDBF1725787DD1007138A8 /* t_cose */,
				0F3AF32423E4E8B500A60561 /* inc */,
			);
			name = t_cose;
			sourceTree = "<group>";
		};
		0F3AF32423E4E8B500A60561 /* inc */ = {
			isa = PBXGroup;
			children = (
				0F3AF34923E5039300A60561 /* q_useful_buf.h */,
				0F3AF33823E4FE2800A60561 /* t_cose_common.h */,
				0F3AF33923E4FE2800A60561 /* t_cose_sign1_sign.h */,
				0F3AF33723E4FE2800A60561 /* t_cose_sign1_verify.h */,
			);
			name = inc;
			sourceTree = "<group>";
		};
		0F3AF32C23E4FD4C00A60561 /* src */ = {
			isa = PBXGroup;
			children = (
				0F3AF32D23E4FD6C00A60561 /* ctoken_encode.c */,
				0F3AF32E23E4FD6C00A60561 /* ctoken_decode.c */,
				0F3AF35123E5463300A60561 /* ctoken_psaia_encode.c */,
				0F3AF34B23E53BCF00A60561 /* ctoken_psaia_decode.c */,
			);
			name = src;
			path = "New Group";
			sourceTree = "<group>";
		};
		0F3AF33423E4FD7D00A60561 /* inc */ = {
			isa = PBXGroup;
			children = (
				0F3AF33A23E4FE5E00A60561 /* ctoken.h */,
				0F3AF33623E4FD8D00A60561 /* ctoken_encode.h */,
				0F3AF33523E4FD8D00A60561 /* ctoken_decode.h */,
				0F3AF35923E57C8900A60561 /* ctoken_cwt_labels.h */,
				0F3AF36623E585C000A60561 /* ctoken_eat_labels.h */,
				0F3AF36723E83B0200A60561 /* ctoken_psaia_labels.h */,
				0F3AF35A23E57D5A00A60561 /* ctoken_psaia_decode.h */,
				0F3AF35B23E57D5A00A60561 /* ctoken_psaia_encode.h */,
			);
			name = inc;
			sourceTree = "<group>";
		};
		0F3AF33B23E4FF7C00A60561 /* QBOR */ = {
			isa = PBXGroup;
			children = (
				E76A6E4925662EB600DEBB41 /* src */,
				0F3AF33C23E4FF8700A60561 /* inc */,
			);
			name = QBOR;
			sourceTree = "<group>";
		};
		0F3AF33C23E4FF8700A60561 /* inc */ = {
			isa = PBXGroup;
			children = (
				E76A6E4825662EAF00DEBB41 /* qcbor */,
			);
			name = inc;
			sourceTree = "<group>";
		};
		0F3AF34123E5006300A60561 /* test */ = {
			isa = PBXGroup;
			children = (
				0F3AF34423E5008100A60561 /* run_tests.c */,
				0F3AF34523E5008100A60561 /* run_tests.h */,
				0F3AF34623E5008100A60561 /* attest_token_test_values.h */,
				0F3AF34223E5008100A60561 /* psaia_test.c */,
				0F3AF34323E5008100A60561 /* psaia_test.h */,
				0F3AF36F23EF5C4700A60561 /* cwt_test.h */,
				0F3AF37023EF5C4700A60561 /* cwt_test.c */,
				0FBE2D8623F5D9C800A31C46 /* eat_test.h */,
				0FBE2D8723F5D9C800A31C46 /* eat_test.c */,
			);
			name = test;
			sourceTree = "<group>";
		};
		0F3AF36823EE513100A60561 /* Frameworks */ = {
			isa = PBXGroup;
			children = (
				0FBE2DA223FA17A700A31C46 /* libmbedcrypto.a */,
				0F3AF36D23EF5B6600A60561 /* libcrypto.a */,
				0F3AF36B23EE522A00A60561 /* libt_cose.a */,
			);
			name = Frameworks;
			sourceTree = "<group>";
		};
		0F3AF37423F1B9FF00A60561 /* examples */ = {
			isa = PBXGroup;
			children = (
				0FBE2D9F23FA149200A31C46 /* eat_example_psa.c */,
				0F3AF37523F1BACE00A60561 /* eat_example_ossl.c */,
			);
			path = examples;
			sourceTree = "<group>";
		};
		E76A6E4925662EB600DEBB41 /* src */ = {
			isa = PBXGroup;
			children = (
				E76A6E5025662EDA00DEBB41 /* ieee754.c */,
				E76A6E5125662EDA00DEBB41 /* ieee754.h */,
				E76A6E4E25662EDA00DEBB41 /* qcbor_decode.c */,
				E76A6E4F25662EDA00DEBB41 /* qcbor_encode.c */,
				E76A6E5325662EDA00DEBB41 /* qcbor_err_to_str.c */,
				E76A6E4A25662EDA00DEBB41 /* UsefulBuf.c */,
			);
			name = src;
			sourceTree = "<group>";
		};
/* End PBXGroup section */

/* Begin PBXNativeTarget section */
		0F3AF31823E4DB6100A60561 /* CToken */ = {
			isa = PBXNativeTarget;
			buildConfigurationList = 0F3AF32023E4DB6100A60561 /* Build configuration list for PBXNativeTarget "CToken" */;
			buildPhases = (
				0F3AF31523E4DB6100A60561 /* Sources */,
				0F3AF31623E4DB6100A60561 /* Frameworks */,
				0F3AF31723E4DB6100A60561 /* CopyFiles */,
			);
			buildRules = (
			);
			dependencies = (
			);
			name = CToken;
			productName = CToken;
			productReference = 0F3AF31923E4DB6100A60561 /* CToken */;
			productType = "com.apple.product-type.tool";
		};
		0F3AF37723F1BB5600A60561 /* OSSL Example */ = {
			isa = PBXNativeTarget;
			buildConfigurationList = 0F3AF38B23F1BB5600A60561 /* Build configuration list for PBXNativeTarget "OSSL Example" */;
			buildPhases = (
				0F3AF37823F1BB5600A60561 /* Sources */,
				0F3AF38623F1BB5600A60561 /* Frameworks */,
				0F3AF38A23F1BB5600A60561 /* CopyFiles */,
			);
			buildRules = (
			);
			dependencies = (
			);
			name = "OSSL Example";
			productName = CToken;
			productReference = 0F3AF38E23F1BB5600A60561 /* OSSL Example */;
			productType = "com.apple.product-type.tool";
		};
		0FBE2D8A23FA147600A31C46 /* PSA Example */ = {
			isa = PBXNativeTarget;
			buildConfigurationList = 0FBE2D9B23FA147600A31C46 /* Build configuration list for PBXNativeTarget "PSA Example" */;
			buildPhases = (
				0FBE2D8B23FA147600A31C46 /* Sources */,
				0FBE2D9623FA147600A31C46 /* Frameworks */,
				0FBE2D9A23FA147600A31C46 /* CopyFiles */,
			);
			buildRules = (
			);
			dependencies = (
			);
			name = "PSA Example";
			productName = CToken;
			productReference = 0FBE2D9E23FA147600A31C46 /* PSA Example */;
			productType = "com.apple.product-type.tool";
		};
/* End PBXNativeTarget section */

/* Begin PBXProject section */
		0F3AF31123E4DB6100A60561 /* Project object */ = {
			isa = PBXProject;
			attributes = {
				LastUpgradeCheck = 1150;
				ORGANIZATIONNAME = "Laurence Lundblade";
				TargetAttributes = {
					0F3AF31823E4DB6100A60561 = {
						CreatedOnToolsVersion = 9.4.1;
					};
				};
			};
			buildConfigurationList = 0F3AF31423E4DB6100A60561 /* Build configuration list for PBXProject "CToken" */;
			compatibilityVersion = "Xcode 9.3";
			developmentRegion = en;
			hasScannedForEncodings = 0;
			knownRegions = (
				en,
				Base,
			);
			mainGroup = 0F3AF31023E4DB6100A60561;
			productRefGroup = 0F3AF31A23E4DB6100A60561 /* Products */;
			projectDirPath = "";
			projectRoot = "";
			targets = (
				0F3AF31823E4DB6100A60561 /* CToken */,
				0F3AF37723F1BB5600A60561 /* OSSL Example */,
				0FBE2D8A23FA147600A31C46 /* PSA Example */,
			);
		};
/* End PBXProject section */

/* Begin PBXSourcesBuildPhase section */
		0F3AF31523E4DB6100A60561 /* Sources */ = {
			isa = PBXSourcesBuildPhase;
			buildActionMask = 2147483647;
			files = (
				0F3AF37123EF5C4700A60561 /* cwt_test.c in Sources */,
				E76A6E5925662EDA00DEBB41 /* qcbor_decode.c in Sources */,
				0F3AF35223E5463300A60561 /* ctoken_psaia_encode.c in Sources */,
				E76A6E5A25662EDA00DEBB41 /* qcbor_encode.c in Sources */,
				E76A6E5B25662EDA00DEBB41 /* ieee754.c in Sources */,
				E76A6E5D25662EDA00DEBB41 /* qcbor_err_to_str.c in Sources */,
				0F3AF34823E5008200A60561 /* run_tests.c in Sources */,
				0FBE2D8923F976BF00A31C46 /* psaia_test.c in Sources */,
				E76A6E5525662EDA00DEBB41 /* UsefulBuf.c in Sources */,
				0F3AF34C23E53BCF00A60561 /* ctoken_psaia_decode.c in Sources */,
				0FBE2D8823F5D9C800A31C46 /* eat_test.c in Sources */,
				0FBE2D8523F1BC7B00A31C46 /* main.c in Sources */,
				0F3AF33123E4FD6C00A60561 /* ctoken_encode.c in Sources */,
				0F3AF33223E4FD6C00A60561 /* ctoken_decode.c in Sources */,
			);
			runOnlyForDeploymentPostprocessing = 0;
		};
		0F3AF37823F1BB5600A60561 /* Sources */ = {
			isa = PBXSourcesBuildPhase;
			buildActionMask = 2147483647;
			files = (
				0F3AF37A23F1BB5600A60561 /* ctoken_psaia_encode.c in Sources */,
				0F3AF38123F1BB5600A60561 /* ctoken_psaia_decode.c in Sources */,
				0F3AF38223F1BB5600A60561 /* eat_example_ossl.c in Sources */,
				0F3AF38323F1BB5600A60561 /* ctoken_encode.c in Sources */,
				0F3AF38523F1BB5600A60561 /* ctoken_decode.c in Sources */,
			);
			runOnlyForDeploymentPostprocessing = 0;
		};
		0FBE2D8B23FA147600A31C46 /* Sources */ = {
			isa = PBXSourcesBuildPhase;
			buildActionMask = 2147483647;
			files = (
				0FBE2DA123FA14A000A31C46 /* eat_example_psa.c in Sources */,
				0FBE2D8C23FA147600A31C46 /* ctoken_psaia_encode.c in Sources */,
				0FBE2D9123FA147600A31C46 /* ctoken_psaia_decode.c in Sources */,
				0FBE2D9323FA147600A31C46 /* ctoken_encode.c in Sources */,
				0FBE2D9523FA147600A31C46 /* ctoken_decode.c in Sources */,
			);
			runOnlyForDeploymentPostprocessing = 0;
		};
/* End PBXSourcesBuildPhase section */

/* Begin XCBuildConfiguration section */
		0F3AF31E23E4DB6100A60561 /* Debug */ = {
			isa = XCBuildConfiguration;
			buildSettings = {
				ALWAYS_SEARCH_USER_PATHS = NO;
				CLANG_ANALYZER_NONNULL = YES;
				CLANG_ANALYZER_NUMBER_OBJECT_CONVERSION = YES_AGGRESSIVE;
				CLANG_CXX_LANGUAGE_STANDARD = "gnu++14";
				CLANG_CXX_LIBRARY = "libc++";
				CLANG_ENABLE_MODULES = YES;
				CLANG_ENABLE_OBJC_ARC = YES;
				CLANG_ENABLE_OBJC_WEAK = YES;
				CLANG_WARN_BLOCK_CAPTURE_AUTORELEASING = YES;
				CLANG_WARN_BOOL_CONVERSION = YES;
				CLANG_WARN_COMMA = YES;
				CLANG_WARN_CONSTANT_CONVERSION = YES;
				CLANG_WARN_DEPRECATED_OBJC_IMPLEMENTATIONS = YES;
				CLANG_WARN_DIRECT_OBJC_ISA_USAGE = YES_ERROR;
				CLANG_WARN_DOCUMENTATION_COMMENTS = YES;
				CLANG_WARN_EMPTY_BODY = YES;
				CLANG_WARN_ENUM_CONVERSION = YES;
				CLANG_WARN_INFINITE_RECURSION = YES;
				CLANG_WARN_INT_CONVERSION = YES;
				CLANG_WARN_NON_LITERAL_NULL_CONVERSION = YES;
				CLANG_WARN_OBJC_IMPLICIT_RETAIN_SELF = YES;
				CLANG_WARN_OBJC_LITERAL_CONVERSION = YES;
				CLANG_WARN_OBJC_ROOT_CLASS = YES_ERROR;
				CLANG_WARN_RANGE_LOOP_ANALYSIS = YES;
				CLANG_WARN_STRICT_PROTOTYPES = YES;
				CLANG_WARN_SUSPICIOUS_MOVE = YES;
				CLANG_WARN_UNGUARDED_AVAILABILITY = YES_AGGRESSIVE;
				CLANG_WARN_UNREACHABLE_CODE = YES;
				CLANG_WARN__DUPLICATE_METHOD_MATCH = YES;
				CODE_SIGN_IDENTITY = "-";
				COPY_PHASE_STRIP = NO;
				DEBUG_INFORMATION_FORMAT = dwarf;
				ENABLE_STRICT_OBJC_MSGSEND = YES;
				ENABLE_TESTABILITY = YES;
				GCC_C_LANGUAGE_STANDARD = gnu11;
				GCC_DYNAMIC_NO_PIC = NO;
				GCC_NO_COMMON_BLOCKS = YES;
				GCC_OPTIMIZATION_LEVEL = 0;
				GCC_PREPROCESSOR_DEFINITIONS = (
					"DEBUG=1",
					"$(inherited)",
				);
				GCC_WARN_64_TO_32_BIT_CONVERSION = YES;
				GCC_WARN_ABOUT_RETURN_TYPE = YES_ERROR;
				GCC_WARN_UNDECLARED_SELECTOR = YES;
				GCC_WARN_UNINITIALIZED_AUTOS = YES_AGGRESSIVE;
				GCC_WARN_UNUSED_FUNCTION = YES;
				GCC_WARN_UNUSED_VARIABLE = YES;
<<<<<<< HEAD
				HEADER_SEARCH_PATHS = (
					../../QCBOR/master/inc,
					../../t_cose/SpiffyDecode/inc,
					/usr/local/include,
				);
				"LIBRARY_SEARCH_PATHS[arch=*]" = (
					../../t_cose/SpiffyDecode,
					"../../openssl/openssl-1.1.1b",
					/usr/local/lib,
				);
=======
				HEADER_SEARCH_PATHS = /usr/local/include;
				LIBRARY_SEARCH_PATHS = /usr/local/lib;
>>>>>>> f9da6e08
				MACOSX_DEPLOYMENT_TARGET = 10.13;
				MTL_ENABLE_DEBUG_INFO = YES;
				ONLY_ACTIVE_ARCH = YES;
				SDKROOT = macosx;
			};
			name = Debug;
		};
		0F3AF31F23E4DB6100A60561 /* Release */ = {
			isa = XCBuildConfiguration;
			buildSettings = {
				ALWAYS_SEARCH_USER_PATHS = NO;
				CLANG_ANALYZER_NONNULL = YES;
				CLANG_ANALYZER_NUMBER_OBJECT_CONVERSION = YES_AGGRESSIVE;
				CLANG_CXX_LANGUAGE_STANDARD = "gnu++14";
				CLANG_CXX_LIBRARY = "libc++";
				CLANG_ENABLE_MODULES = YES;
				CLANG_ENABLE_OBJC_ARC = YES;
				CLANG_ENABLE_OBJC_WEAK = YES;
				CLANG_WARN_BLOCK_CAPTURE_AUTORELEASING = YES;
				CLANG_WARN_BOOL_CONVERSION = YES;
				CLANG_WARN_COMMA = YES;
				CLANG_WARN_CONSTANT_CONVERSION = YES;
				CLANG_WARN_DEPRECATED_OBJC_IMPLEMENTATIONS = YES;
				CLANG_WARN_DIRECT_OBJC_ISA_USAGE = YES_ERROR;
				CLANG_WARN_DOCUMENTATION_COMMENTS = YES;
				CLANG_WARN_EMPTY_BODY = YES;
				CLANG_WARN_ENUM_CONVERSION = YES;
				CLANG_WARN_INFINITE_RECURSION = YES;
				CLANG_WARN_INT_CONVERSION = YES;
				CLANG_WARN_NON_LITERAL_NULL_CONVERSION = YES;
				CLANG_WARN_OBJC_IMPLICIT_RETAIN_SELF = YES;
				CLANG_WARN_OBJC_LITERAL_CONVERSION = YES;
				CLANG_WARN_OBJC_ROOT_CLASS = YES_ERROR;
				CLANG_WARN_RANGE_LOOP_ANALYSIS = YES;
				CLANG_WARN_STRICT_PROTOTYPES = YES;
				CLANG_WARN_SUSPICIOUS_MOVE = YES;
				CLANG_WARN_UNGUARDED_AVAILABILITY = YES_AGGRESSIVE;
				CLANG_WARN_UNREACHABLE_CODE = YES;
				CLANG_WARN__DUPLICATE_METHOD_MATCH = YES;
				CODE_SIGN_IDENTITY = "-";
				COPY_PHASE_STRIP = NO;
				DEBUG_INFORMATION_FORMAT = "dwarf-with-dsym";
				ENABLE_NS_ASSERTIONS = NO;
				ENABLE_STRICT_OBJC_MSGSEND = YES;
				GCC_C_LANGUAGE_STANDARD = gnu11;
				GCC_NO_COMMON_BLOCKS = YES;
				GCC_WARN_64_TO_32_BIT_CONVERSION = YES;
				GCC_WARN_ABOUT_RETURN_TYPE = YES_ERROR;
				GCC_WARN_UNDECLARED_SELECTOR = YES;
				GCC_WARN_UNINITIALIZED_AUTOS = YES_AGGRESSIVE;
				GCC_WARN_UNUSED_FUNCTION = YES;
				GCC_WARN_UNUSED_VARIABLE = YES;
<<<<<<< HEAD
				HEADER_SEARCH_PATHS = (
					../../QCBOR/master/inc,
					../../t_cose/SpiffyDecode/inc,
					/usr/local/include,
				);
=======
				"HEADER_SEARCH_PATHS[arch=*]" = /usr/local/include;
				LIBRARY_SEARCH_PATHS = /usr/local/lib;
>>>>>>> f9da6e08
				MACOSX_DEPLOYMENT_TARGET = 10.13;
				MTL_ENABLE_DEBUG_INFO = NO;
				SDKROOT = macosx;
			};
			name = Release;
		};
		0F3AF32123E4DB6100A60561 /* Debug */ = {
			isa = XCBuildConfiguration;
			buildSettings = {
				CODE_SIGN_STYLE = Automatic;
				HEADER_SEARCH_PATHS = (
					../../QCBOR/master/inc,
					/usr/local/include,
				);
				"LIBRARY_SEARCH_PATHS[arch=*]" = /usr/local/lib;
				PRODUCT_NAME = "$(TARGET_NAME)";
			};
			name = Debug;
		};
		0F3AF32223E4DB6100A60561 /* Release */ = {
			isa = XCBuildConfiguration;
			buildSettings = {
				CODE_SIGN_STYLE = Automatic;
				HEADER_SEARCH_PATHS = (
					../../QCBOR/master/inc,
					/usr/local/include,
				);
				PRODUCT_NAME = "$(TARGET_NAME)";
			};
			name = Release;
		};
		0F3AF38C23F1BB5600A60561 /* Debug */ = {
			isa = XCBuildConfiguration;
			buildSettings = {
				CODE_SIGN_STYLE = Automatic;
				PRODUCT_NAME = "$(TARGET_NAME)";
			};
			name = Debug;
		};
		0F3AF38D23F1BB5600A60561 /* Release */ = {
			isa = XCBuildConfiguration;
			buildSettings = {
				CODE_SIGN_STYLE = Automatic;
				PRODUCT_NAME = "$(TARGET_NAME)";
			};
			name = Release;
		};
		0FBE2D9C23FA147600A31C46 /* Debug */ = {
			isa = XCBuildConfiguration;
			buildSettings = {
				CODE_SIGN_STYLE = Automatic;
				PRODUCT_NAME = "$(TARGET_NAME)";
			};
			name = Debug;
		};
		0FBE2D9D23FA147600A31C46 /* Release */ = {
			isa = XCBuildConfiguration;
			buildSettings = {
				CODE_SIGN_STYLE = Automatic;
				PRODUCT_NAME = "$(TARGET_NAME)";
			};
			name = Release;
		};
/* End XCBuildConfiguration section */

/* Begin XCConfigurationList section */
		0F3AF31423E4DB6100A60561 /* Build configuration list for PBXProject "CToken" */ = {
			isa = XCConfigurationList;
			buildConfigurations = (
				0F3AF31E23E4DB6100A60561 /* Debug */,
				0F3AF31F23E4DB6100A60561 /* Release */,
			);
			defaultConfigurationIsVisible = 0;
			defaultConfigurationName = Release;
		};
		0F3AF32023E4DB6100A60561 /* Build configuration list for PBXNativeTarget "CToken" */ = {
			isa = XCConfigurationList;
			buildConfigurations = (
				0F3AF32123E4DB6100A60561 /* Debug */,
				0F3AF32223E4DB6100A60561 /* Release */,
			);
			defaultConfigurationIsVisible = 0;
			defaultConfigurationName = Release;
		};
		0F3AF38B23F1BB5600A60561 /* Build configuration list for PBXNativeTarget "OSSL Example" */ = {
			isa = XCConfigurationList;
			buildConfigurations = (
				0F3AF38C23F1BB5600A60561 /* Debug */,
				0F3AF38D23F1BB5600A60561 /* Release */,
			);
			defaultConfigurationIsVisible = 0;
			defaultConfigurationName = Release;
		};
		0FBE2D9B23FA147600A31C46 /* Build configuration list for PBXNativeTarget "PSA Example" */ = {
			isa = XCConfigurationList;
			buildConfigurations = (
				0FBE2D9C23FA147600A31C46 /* Debug */,
				0FBE2D9D23FA147600A31C46 /* Release */,
			);
			defaultConfigurationIsVisible = 0;
			defaultConfigurationName = Release;
		};
/* End XCConfigurationList section */
	};
	rootObject = 0F3AF31123E4DB6100A60561 /* Project object */;
}<|MERGE_RESOLUTION|>--- conflicted
+++ resolved
@@ -472,21 +472,8 @@
 				GCC_WARN_UNINITIALIZED_AUTOS = YES_AGGRESSIVE;
 				GCC_WARN_UNUSED_FUNCTION = YES;
 				GCC_WARN_UNUSED_VARIABLE = YES;
-<<<<<<< HEAD
-				HEADER_SEARCH_PATHS = (
-					../../QCBOR/master/inc,
-					../../t_cose/SpiffyDecode/inc,
-					/usr/local/include,
-				);
-				"LIBRARY_SEARCH_PATHS[arch=*]" = (
-					../../t_cose/SpiffyDecode,
-					"../../openssl/openssl-1.1.1b",
-					/usr/local/lib,
-				);
-=======
 				HEADER_SEARCH_PATHS = /usr/local/include;
 				LIBRARY_SEARCH_PATHS = /usr/local/lib;
->>>>>>> f9da6e08
 				MACOSX_DEPLOYMENT_TARGET = 10.13;
 				MTL_ENABLE_DEBUG_INFO = YES;
 				ONLY_ACTIVE_ARCH = YES;
@@ -539,16 +526,8 @@
 				GCC_WARN_UNINITIALIZED_AUTOS = YES_AGGRESSIVE;
 				GCC_WARN_UNUSED_FUNCTION = YES;
 				GCC_WARN_UNUSED_VARIABLE = YES;
-<<<<<<< HEAD
-				HEADER_SEARCH_PATHS = (
-					../../QCBOR/master/inc,
-					../../t_cose/SpiffyDecode/inc,
-					/usr/local/include,
-				);
-=======
 				"HEADER_SEARCH_PATHS[arch=*]" = /usr/local/include;
 				LIBRARY_SEARCH_PATHS = /usr/local/lib;
->>>>>>> f9da6e08
 				MACOSX_DEPLOYMENT_TARGET = 10.13;
 				MTL_ENABLE_DEBUG_INFO = NO;
 				SDKROOT = macosx;
