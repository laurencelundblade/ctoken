/*
 * ctoken.h (formerly attest_token.h)
 *
 * Copyright (c) 2018-2020, Laurence Lundblade.
 *
 * SPDX-License-Identifier: BSD-3-Clause
 *
 * See BSD-3-Clause license in README.md
 */

#ifndef __CTOKEN_H__
#define __CTOKEN_H__

#include <stdint.h>
#include "ctoken_eat_labels.h"
#include <stdbool.h>


#ifdef __cplusplus
extern "C" {
#if 0
} /* Keep editor indention formatting happy */
#endif
#endif


/**
 * \file ctoken.h
 *
 * \brief Common definitions for ctoken encoding and decoding.
 *
 */


/**
 * Error codes returned from CBOR token creation.
 */
enum ctoken_err_t {
    /** Success */
    CTOKEN_ERR_SUCCESS = 0,
    /** The buffer passed in to receive the output is too small. */
    CTOKEN_ERR_TOO_SMALL,
    /** Something went wrong formatting the CBOR, most likely the
     payload has maps or arrays that are not closed. */
    CTOKEN_ERR_CBOR_FORMATTING,
    /** A general, unspecific error when creating or decoding the
        token. */
    CTOKEN_ERR_GENERAL,
    /** A hash function that is needed to make the token is not
        available. */
    CTOKEN_ERR_HASH_UNAVAILABLE,
    /** CBOR Syntax not well-formed -- a CBOR syntax error. */
    CTOKEN_ERR_CBOR_NOT_WELL_FORMED,
    /** Bad CBOR structure, for example not a map when was is
        required. */
    CTOKEN_ERR_CBOR_STRUCTURE,
    /** Bad CBOR type, for example an not a text string, when a text
        string is required. */
    CTOKEN_ERR_CBOR_TYPE,
    /** Integer too large, for example an \c int32_t is required, but
        value only fits in \c int64_t */
    CTOKEN_ERR_INTEGER_VALUE,
    /** Something is wrong with the COSE signing structure, missing
        headers or such. */
    CTOKEN_ERR_COSE_SIGN1_FORMAT,
    /** COSE signature is invalid, data is corrupted. */
    CTOKEN_ERR_COSE_SIGN1_VALIDATION,
    /** The signing algorithm is not supported. */
    CTOKEN_ERR_UNSUPPORTED_SIG_ALG,
    /** Out of memory. */
    CTOKEN_ERR_INSUFFICIENT_MEMORY,
    /** Tampering detected in cryptographic function. */
    CTOKEN_ERR_TAMPERING_DETECTED,
    /** Verification key is not found or of wrong type. */
    CTOKEN_ERR_VERIFICATION_KEY,
    /** No token was given or validated. */
    CTOKEN_ERR_NO_VALID_TOKEN,
    /** Data item with label wasn't found. */
    CTOKEN_ERR_NOT_FOUND,
    /** SW Compoments absence not correctly indicated. */
    CTOKEN_ERR_SW_COMPONENTS_MISSING,
    /** Trying to nest more than \ref CTOKEN_MAX_SUBMOD_NESTING. */
    CTOKEN_ERR_SUBMOD_NESTING_TOO_DEEP,
    /** Trying to close a submod with no submods open. */
    CTOKEN_ERR_NO_SUBMOD_OPEN,
    /** When decoding, something wrong with the token format other
     * than CBOR not well formed. */
    CTOKEN_ERR_TOKEN_FORMAT,
    /** Can't start submodule section because one is already started,
      * or one was started and completed for this submodule. */
    CTOKEN_CANT_START_SUBMOD_SECTION,
    /** Trying to end a submod section with no submod section
     * started. */
    CTOKEN_ERR_NO_SUBMOD_SECTION_STARTED,
    /** Attempting to make a submod or add a token without starting a
      * submod section */
    CTOKEN_ERR_CANT_MAKE_SUBMOD_IN_SUBMOD,
    /** All submodules and submodule sections were not closed out. */
    CTOKEN_ERR_SUBMODS_NOT_CLOSED,
    /** The name of a submodule is not a text string. */
    CTOKEN_ERR_SUBMOD_NAME_NOT_A_TEXT_STRING,
    /** Index beyond the number of submodules. */
    CTOKEN_ERR_SUBMOD_INDEX_TOO_LARGE,
    /** No submodule of the given name as found. */
    CTOKEN_NAMED_SUBMOD_NOT_FOUND,

    /** Claim is not present in the token */
    CTOKEN_ERR_CLAIM_NOT_PRESENT,

    CTOKEN_ERR_NAMED_SUBMOD_NOT_FOUND,
    /** Submodule is the wrong CBOR type */
    CTOKEN_ERR_SUBMOD_TYPE,
    /** Submods section is missing or wrong type */
    CTOKEN_ERR_SUBMOD_SECTION,
    /** Something is wrong with the content of a claim such as mandatory
     * parts are missing, the CBOR structure is wrong or other
     */
    CTOKEN_ERR_CLAIM_FORMAT,
    /** The latitude and longitude fields are required in the location claim */
    CTOKEN_ERR_LAT_LONG_REQUIRED,
<<<<<<< HEAD
    CTOKEN_ERR_TOO_MANY_TAGS,
    /** The @ref ctoken_protection_t type passed to encode or decode is not supported. */
    CTOKEN_ERR_UNSUPPORTED_PROTECTION_TYPE,
    /** When decoding the token is not a tag that specifies a protection type (e.g. CWT/COSE)
     nor was a protection type given as an argument. */
    CTOKEN_ERR_UNDETERMINED_PROTECTION_TYPE,
    /** The content of a tag is not of the right type. In particular, this
     occurs when the content of a CWT tag is not a COSE tag.
     */
    CTOKEN_ERR_TAG_CONTENT

=======
    /** The value of the claim is outside allowed range. */
    CTOKEN_ERR_CLAIM_RANGE,
>>>>>>> e79b4834
};


/** The maximum nesting depth for submodules. */
#define CTOKEN_MAX_SUBMOD_NESTING  (QCBOR_MAX_ARRAY_NESTING/2)


<<<<<<< HEAD
/*
 An EAT can be protected (signed and/or encrypted) by COSE in several ways or not at all.
 The manner of protection can be recorded in the EAT or not.
 If it is not recorded in the EAT it must be recorded in or implied by the protocol carrying the EAT.
 For example, the EAT might be in a labeled map item in a CBOR protocol whose content is always COSE_Sign1 protected CWT, in which case there no need to record the protection type in the EAT.
 This implementation accommodates all scenarios, but is a little complicated for it.

 When encoding an EAT, the type of protection must always be given.
 This is by protection_type parameter to ctoken_encode_init().
 Whether or not the type of protection is recorded in the EAT is by token_opt_flags parameter, also given to ctoken_encode_init().
 By default the type of protection is recorded in the EAT and must be explicitly excluded using flags in token_opt_flags.

 When decoding an EAT, the type of protection to decode can be given as a parameter or come from what is recorded in the EAT.
 If it is known from the protocol carrying the EAT then it should be given as the protection_type parameter to ctoken_decode_init().
 If it is not known from the carrying protocol, then the protection_type given should be CTOKEN_PROTECTION_BY_TAG.

 It is also possible to expliclitly record in the EAT that it is an EAT/CWT or an EAT/UCCS or not record this and this interelates to the recording of the protection.

 This "recording" is by the CBOR tag mechanism which sounds and seems like a tacked-on "tag", but is officially is not.
 In CBOR a "tag" made up of both the tag number and the tag content.
 It's not just the tag number, but here one doesn't go too far wrong thinking of it a just the tag number.

 Here's the table of possibilities for encoding.

   TAGS
 TOP COSE    PROTECTION                      OUTPUT
  0    X   CTOKEN_PROTECTION_NONE        601(claim-set)
  1    X   CTOKEN_PROTECTION_NONE        claim-set
  0    0   CTOKEN_PROTECTION_COSE_SIGN1  61(18(sign1-protected-claim-set))
  0    1   CTOKEN_PROTECTION_COSE_SIGN1  prohibited by RFC 8392
  1    0   CTOKEN_PROTECTION_COSE_SIGN1  18(sign1-protected-claim-set)
  1    1   CTOKEN_PROTECTION_COSE_SIGN1  sign1-protected-claim-set


 COSE_Sign1 array
 UCCS map
 601(map)
 18(COSE_Sign1 array)
 61(18(COSE_Sign1 array))
 61(COSE_Sign1 array)
 X(COSE_Sign1 array)
 X(UCCS map)



 */

// While encoding, says the top-level is not a CWT or UCCS tag. It is a bare message. The decoder has to figure out what it is from context other than the tag.
#define CTOKEN_OPT_TOP_LEVEL_NOT_TAG 0x04

// While encoding indicates the COSE part should not be a COSE tag. It should be a bare message.
#define CTOKEN_OPT_COSE_MESSAGE_NOT_TAG 0x08

// While decoding a UCCS or CWT tag is required. It cannot be a bare CWT/UCCS.
#define CTOKEN_OPT_REQUIRE_TOP_LEVEL_TAG 0x10

// While decoding a UCCS or CWT tag is not accepted. It must be a bare CWT/UCCS.
#define CTOKEN_OPT_PROHIBIT_TOP_LEVEL_TAG 0x20



enum ctoken_protection_t {
    /** When decoding, the CBOR protection processed is based on CBOR tag input.
     Or put another way, the caller has no way to know the protection, so
     the EAT better have been explicitly tagged with the type or protection. */
    CTOKEN_PROTECTION_BY_TAG,

    /** There is no COSE signing or encryption. The UCCS format is used. */
    CTOKEN_PROTECTION_NONE,

    /** The token is authenticity-protected using a COSE_Sign1 */
    CTOKEN_PROTECTION_COSE_SIGN1,

    /** The token is authenticity-protected using a COSE_Mac0. Not yet supported. */
    CTOKEN_PROTECTION_COSE_MAC0,

    /** The token is authenticity-protected using a COSE_Sign1 and privacy-protected by COSE_Encrypt0. Not yet supported. */
    CTOKEN_PROTECTION_SIGN1_ENCRYPT0,

};
=======
>>>>>>> e79b4834


/**
 * Holds a geographic location (e.g. a GPS position). The exact
 * specification for this is in the EAT document.
 */
struct ctoken_location_t {
    /** Array of doubles to hold latitude, longitude... indexed
     * CTOKEN_EAT_LABEL_XXX - 1. Use accessor macros below for
     * convenience. Array entry is only valid if flag for it is set
     * in item_flags. */
    double items[NUM_FLOAT_LOCATION_ITEMS];

    /** Epoch-based time for when the location was obtained, particularly
     * if it is different than when the token is generated. */
    uint64_t time_stamp;
    /** The time difference in seconds between when the location was obtained
     * and when the token was created. It is preferable to use time_stamp
     * rather than this, but some system may not know what time it is.
     * Note that this does require a "ticker" to count seconds to implement,
     * but does not require knowing the time.
     */
    uint64_t age;
    /** Bit flags indicating valid data in array. Corresponding bit is
     * 0x01u << (CTOKEN_EAT_LABEL_XXX - 1)
     */
    uint32_t item_flags;
};

/* Accessor macros for ctoken_eat_location_t. */
#define  eat_loc_latitude   items[CTOKEN_EAT_LABEL_LATITUDE-1]
#define  eat_loc_longitude  items[CTOKEN_EAT_LABEL_LONGITUDE-1]
#define  eat_loc_altitude   items[CTOKEN_EAT_LABEL_ALTITUDE-1]
#define  eat_loc_accuracy   items[CTOKEN_EAT_LABEL_ACCURACY-1]
#define  eat_loc_altitude_accuracy items[CTOKEN_EAT_LABEL_ALTITUDE_ACCURACY-1]
#define  eat_loc_heading    items[CTOKEN_EAT_LABEL_HEADING-1]
#define  eat_loc_speed      items[CTOKEN_EAT_LABEL_SPEED-1]


static inline bool ctoken_location_is_item_present(const struct ctoken_location_t *l, int label)
{
    /* This will misbehave if label is greater than 32, but the
     * effect is not of any consequence.
     */
    return l->item_flags & (0x01 << (label-1));
}

static inline void ctoken_location_mark_item_present(struct ctoken_location_t *l, int label)
{
    /* This will misbehave if label is greater than 32, but the
     * effect is not of any consequence.
     */
    l->item_flags |= (0x01 << (label-1));
}




/** The type of a submodule that is a token. */
enum ctoken_type {
    /** The submodule token is a CWT as defined by RFC 8392. It may be
     * a CWT tag or CWT protocol message. It may be signed and/or encrypted.
     * It may not be a UCCS per the EAT draft.
     */
    CTOKEN_TYPE_CWT,

    /** The submodule token is a JWT as defined by RFC 7519. It must not be
     * an unsecured JWT per the EAT draft.
     */
    CTOKEN_TYPE_JSON
};



#ifdef __cplusplus
}
#endif

#endif /* __CTOKEN_H__ */<|MERGE_RESOLUTION|>--- conflicted
+++ resolved
@@ -118,7 +118,7 @@
     CTOKEN_ERR_CLAIM_FORMAT,
     /** The latitude and longitude fields are required in the location claim */
     CTOKEN_ERR_LAT_LONG_REQUIRED,
-<<<<<<< HEAD
+
     CTOKEN_ERR_TOO_MANY_TAGS,
     /** The @ref ctoken_protection_t type passed to encode or decode is not supported. */
     CTOKEN_ERR_UNSUPPORTED_PROTECTION_TYPE,
@@ -128,12 +128,11 @@
     /** The content of a tag is not of the right type. In particular, this
      occurs when the content of a CWT tag is not a COSE tag.
      */
-    CTOKEN_ERR_TAG_CONTENT
-
-=======
+    CTOKEN_ERR_TAG_CONTENT,
+
+
     /** The value of the claim is outside allowed range. */
     CTOKEN_ERR_CLAIM_RANGE,
->>>>>>> e79b4834
 };
 
 
@@ -141,7 +140,7 @@
 #define CTOKEN_MAX_SUBMOD_NESTING  (QCBOR_MAX_ARRAY_NESTING/2)
 
 
-<<<<<<< HEAD
+
 /*
  An EAT can be protected (signed and/or encrypted) by COSE in several ways or not at all.
  The manner of protection can be recorded in the EAT or not.
@@ -222,8 +221,7 @@
     CTOKEN_PROTECTION_SIGN1_ENCRYPT0,
 
 };
-=======
->>>>>>> e79b4834
+
 
 
 /**
