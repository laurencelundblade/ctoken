/*
 * ctoken_decode.h (formerly attest_token_decode.h)
 *
 * Copyright (c) 2019-2020, Laurence Lundblade.
 *
 * SPDX-License-Identifier: BSD-3-Clause
 *
 * See BSD-3-Clause license in README.md
 */
#ifndef __CTOKEN_DECODE_H__
#define __CTOKEN_DECODE_H__

#include "t_cose/q_useful_buf.h"
#include <stdbool.h>
#include "ctoken.h"
#include "t_cose/t_cose_sign1_verify.h"
#include "qcbor/qcbor_decode.h"

#include "ctoken_cwt_labels.h"
#include "ctoken_eat_labels.h"


#ifdef __cplusplus
extern "C" {
#if 0
} /* Keep editor indention formatting happy */
#endif
#endif


/**
 * \file ctoken_decode.h
 *
 * \brief CBOR Token Decoding Interface
 *
 * The context and functions here are used to decode a
 * token as follows:
 *
 * -# Create a \ref ctoken_decode_context, most likely as a
 *    stack variable.
 *
 * -# Initialize it by calling ctoken_decode_init().
 *
 * -# Tell it which public key to use for verification using
 *    ctoken_decode_set_verification_key().
 *
 * -# Pass the token in and validate it by calling
 *    ctoken_decode_validate_token().
 *
 * -# Call the various \c ctoken_get_xxx() methods in any
 * order. Also call the ctoken_decode_xxx(), ctoken_cwt_decode_xxx() and
 * other methods in any order. The strings returned by the these functions
 * will point into
 * the token passed to ctoken_decode_validate_token(). A copy is
 * NOT made.
 *
 * The entire token is validated and decoded in place.  No copies are
 * made internally. The data returned by the \c ctoken_get_xxx()
 * methods is not a copy so the lifetime of the \c struct \c
 * q_useful_buf_c containing the token must be maintained.
 *
 * Aside from the cryptographic functions, this allocates no
 * memory. It works entirely off the stack. It makes use of t_cose to
 * validate the signature and QCBOR for CBOR decoding.
 *
 * This decoder only works with labels (keys) that are integers even
 * though labels can be any data type in CBOR. The presumption is that
 * this is for small embedded use cases where space is a premium and
 * only integer labels will be used.
 *
 * All claims are optional in tokens. This decoder will ignore all
 * CBOR encoded data that it doesn't understand without error.
 *
 * The claims are not described in detail here. That is left to the
 * definition documents and eventually an IETF standard.
 *
 * If a method to get the claim you are interested in doesn't exist,
 * there are several methods where you can give the label (the key)
 * for the claim and have it returned. This only works for simple
 * claims (strings and integers).
 *
 * The entire payload can be retrieved unparsed. Then you can use a
 * separate CBOR parser to decode the claims out of it.  Future work may
 * include more general facilities for handling claims with complex
 * structures made up of maps and arrays.
 */


#define CTOKEN_MAX_TAGS_TO_RETURN 3


/**
 * The context for decoding a CBOR token. The caller of ctoken must
 * create one of these and pass it to the functions here. It is small
 * enough that it can go on the stack. It is most of the memory needed
 * to create a token except the output buffer and any memory
 * requirements for the cryptographic operations.
 *
 * The structure is opaque for the caller.
 *
 * Aproximate size on 64-bit CPU: 48 bytes.
 */
struct ctoken_decode_ctx {
    /* PRIVATE DATA STRUCTURE */
    struct t_cose_sign1_verify_ctx verify_context;
    struct q_useful_buf_c          payload;
    uint32_t                       token_options;
    enum ctoken_err_t              last_error;
    QCBORDecodeContext             qcbor_decode_context;
    uint8_t                        in_submods;
    uint64_t                       auTags[CTOKEN_MAX_TAGS_TO_RETURN];
    enum ctoken_protection_t       protection_type;
};


/**
 * \brief Initialize token decoder.
 *
<<<<<<< HEAD
 * \param[in] context        The token decoder context to be initialized.
=======
 * \param[in] context             gtThe token decoder context to be initialized.
>>>>>>> e79b4834
 * \param[in] t_cose_options Options passed to t_cose verification.
 * \param[in] token_options  Decoding options.
 *
 * Must be called on a \ref attest_token_decode_context before
 * use. An instance of \ref attest_token_decode_context can
 * be used again by calling this on it again.
 **/
void ctoken_decode_init(struct ctoken_decode_ctx *context,
                        uint32_t                  t_cose_options,
                        uint32_t                  token_options,
                        enum ctoken_protection_t  protection_type);


/**
 * \brief Set specific public key to use for verification.
 *
 * \param[in] context           The token decoder context to configure.
 * \param[in] verification_key  TODO: reference to t_cose.
 *
 *
 * (This has not been implemented yet)
 *
 * The key type must work with the signing algorithm in the token
 * being verified.
 *
 * The \c kid in the \c COSE_Key must match the one in the token.
 *
 * If there is no kid in the \c COSE_Key it will be used no matter
 * what kid is indicated in the token.
 *
 * Once set, a key can be used for multiple verifications.
 *
 * Calling this again will replace the previous key that was
 * configured. It will also replace the key set by
 * attest_token_decode_set_pub_key_select().
 */
static inline void
ctoken_decode_set_verification_key(struct ctoken_decode_ctx *context,
                                   struct t_cose_key         verification_key);


/**
 * \brief Get the kid (key ID) from the token
 *
 * \param[in] context     The token decoder context.
 * \param[in] token  The token from which to get the kid.
 * \param[out] kid   The kid from the token.
 *
 * This decodes the token, particularly the COSE headers
 * in it to get the kid (key ID).
 *
 * Typically use is to call this first to get the kid,
 * then use the kid to look up the public key, and then
 * call ctoken_decode_set_verification_key() to
 * set the public key for verification.
 *
 * Different use cases for tokens (CWTs, EATs, etc will
 * have different ways of managing the signing keys. Some
 * will use key ID and some will not.
 */
enum ctoken_err_t
ctoken_decode_get_kid(struct ctoken_decode_ctx *context,
                      struct q_useful_buf_c     token,
                      struct q_useful_buf_c    *kid);


/**
 * \brief Set the token to work on and validate its signature.
 *
 * \param[in] context     The token decoder context to validate with.
 * \param[in] token  The CBOR-encoded token to validate and decode.
 *
 * \return An error from \ref CTOKEN_ERR_t.
 *
 * The signature on the token is validated. If it is successful the
 * token and its payload is remembered in the \ref
 * attest_token_decode_context \c me so the \c
 * attest_token_decode_get_xxx() functions can be called to get the
 * various claims out of it.
 *
 * Generally, a public key has to be configured for this to work. It
 * can however validate short-circuit signatures even if one is not
 * set.
 *
 * The code for any error that occurs during validation is remembered
 * in decode context. The \c attest_token_decode_get_xxx() functions
 * can be called and they will just return this error. The \c
 * attest_token_decode_get_xxx() functions will generally return 0 or
 * \c NULL if the token is in error.
 *
 * It is thus possible to call attest_token_decode_validate_token()
 * and all the \c attest_token_decode_get_xxx() functions to parse the
 * token and ignore the error codes as long as
 * attest_token_decode_get_error() is called before any of the claim
 * data returned is used.
 *
 * TODO: this may need an option to be able to decode fields in the
 * token without signature verification because the info to look
 * up the verification key is the token, not the COSE key id.
 */
enum ctoken_err_t
ctoken_decode_validate_token(struct ctoken_decode_ctx *context,
                             struct q_useful_buf_c     token);


/**
 * \brief Get the last decode error.
 *
 * \param[in] me The token decoder context.
 *
 * \return An error from \ref CTOKEN_ERR_t.
 */
static enum ctoken_err_t
ctoken_decode_get_error(struct ctoken_decode_ctx *me);


/**
 * \brief Return unprocessed tags from most recent token validation
 *
 * \param[in] context   The t_cose signature verification context.
 * \param[in] n         Index of the tag to return.
 *
 * \return  The tag value or \ref CBOR_TAG_INVALID64 if there is no tag
 *          at the index or the index is too large.
 *
 * The 0th tag is the one for which the CWT or UCCS message is the content. Loop
 * from 0 up until \ref CBOR_TAG_INVALID64 is returned. The maximum
 * is \ref T_COSE_MAX_TAGS_TO_RETURN.
 */
uint64_t
ctoken_decode_get_nth_tag(const struct ctoken_decode_ctx *context,
                          size_t                          n);


/**
 * \brief Get undecoded CBOR payload from the token.
 *
 * \param[in]  context      The token decoder context.
 * \param[out] payload The returned, verified token payload.
 *
 * \return An error from \ref CTOKEN_ERR_t.
 *
 * This will return an error if the signature over the payload did not
 * validate.
 *
 * The ctoken_decode_get_xxx() methods are limited to unstructured
 * claims. This is useful to decode more complicated claims by
 * creating and instance QCBOREncodeContext to operating on the \c payload.
 * This also allows use of any CBOR decoder, or even handling payloads
 * that are not CBOR.
 */
enum ctoken_err_t
ctoken_decode_get_payload(struct ctoken_decode_ctx *context,
                          struct q_useful_buf_c    *payload);


/**
 *
 * \brief Get a claim of type byte string.
 *
 * \param[in]  context    The token decoder context.
 * \param[in]  label The integer label identifying the claim.
 * \param[out] claim The byte string or \c NULL_Q_USEFUL_BUF_C.
 *
 * \return An error from \ref CTOKEN_ERR_t.
 *
 * \retval CTOKEN_ERR_CBOR_STRUCTURE
 *         General structure of the token is incorrect, for example
 *         the top level is not a map or some map wasn't closed.
 *
 * \retval CTOKEN_ERR_CBOR_NOT_WELL_FORMED
 *         CBOR syntax is wrong and it is not decodable.
 *
 * \retval CTOKEN_ERR_CBOR_TYPE
 *         Returned if the claim is not a byte string.
 *
 * \retval CTOKEN_ERR_NOT_FOUND
 *         Data item for \c label was not found in token.
 *
 * If an error occurs, the claim will be set to \c NULL_Q_USEFUL_BUF_C
 * and the error state inside \c attest_token_decode_context will
 * be set.
 */
enum ctoken_err_t
ctoken_decode_get_bstr(struct ctoken_decode_ctx  *context,
                       int32_t                    label,
                       struct q_useful_buf_c     *claim);


/**
 * \brief Get a claim of type text string.
 * string.
 *
 * \param[in] context     The token decoder context.
 * \param[in] label  The integer label identifying the claim.
 * \param[out] claim The byte string or \c NULL_Q_USEFUL_BUF_C.
 *
 * \return An error from \ref CTOKEN_ERR_t.
 *
 * \retval CTOKEN_ERR_CBOR_STRUCTURE
 *         General structure of the token is incorrect, for example
 *         the top level is not a map or some map wasn't closed.
 *
 * \retval CTOKEN_ERR_CBOR_NOT_WELL_FORMED
 *         CBOR syntax is wrong and it is not decodable.
 *
 * \retval CTOKEN_ERR_CBOR_TYPE
 *         Returned if the claim is not a byte string.
 *
 * \retval CTOKEN_ERR_NOT_FOUND
 *         Data item for \c label was not found in token.
 *
 * Even though this is a text string, it is not NULL-terminated.
 *
 * If an error occurs, the claim will be set to \c NULL_Q_USEFUL_BUF_C
 * and the error state inside \c attest_token_decode_context will
 * be set.
 */
enum ctoken_err_t
ctoken_decode_get_tstr(struct ctoken_decode_ctx *context,
                       int32_t                   label,
                       struct q_useful_buf_c    *claim);


/**
 * \brief Get a claim of type signed integer.
 *
 * \param[in]  context    The token decoder context.
 * \param[in]  label The integer label identifying the claim.
 * \param[out] claim The signed integer or 0.
 *
 * \return An error from \ref CTOKEN_ERR_t.
 *
 * \retval CTOKEN_ERR_CBOR_STRUCTURE
 *         General structure of the token is incorrect, for example
 *         the top level is not a map or some map wasn't closed.
 *
 * \retval CTOKEN_ERR_CBOR_NOT_WELL_FORMED
 *         CBOR syntax is wrong and it is not decodable.
 *
 * \retval CTOKEN_ERR_CBOR_TYPE
 *         Returned if the claim is not a byte string.
 *
 * \retval CTOKEN_ERR_NOT_FOUND
 *         Data item for \c label was not found in token.
 *
 * \retval CTOKEN_ERR_INTEGER_VALUE
 *         Returned if the integer value is larger
 *         than \c INT64_MAX.
 *
 * This will succeed if the CBOR type of the claim is either a
 * positive or negative integer as long as the value is between \c
 * INT64_MIN and \c INT64_MAX.
 *
 * See also attest_token_decode_get_uint().
 *
 * If an error occurs the value 0 will be returned and the error
 * inside the \c attest_token_decode_context will be set.
 */
enum ctoken_err_t
ctoken_decode_get_int(struct ctoken_decode_ctx *context,
                      int32_t                   label,
                      int64_t                  *claim);


/**
 * \brief Get a claim of type signed integer with constraints.
 *
 * \param[in]  context  The token decoder context.
 * \param[in]  label    The integer label identifying the claim.
 * \param[in]  min      The decoded claim must be smaller than this.
 * \param[in]  max      The decoded claim must be larger than this.
 * \param[out] claim    Place to return the claim value.
 *
 * \return An error from \ref CTOKEN_ERR_t.
 *
 * This is the same as ctoken_decode_get_int() except the error \ref
 * CTOKEN_ERR_CLAIM_RANGE is returned if the decoded value is less
 * than \c min or more than \c max.
 *
 * This is useful for claims that are a range of integer values that
 * usually fit into an enumerated type.
 */
enum ctoken_err_t
ctoken_decode_get_int_constrained(struct ctoken_decode_ctx *context,
                                  int32_t                   label,
                                  int64_t                   min,
                                  int64_t                   max,
                                  int64_t                  *claim);


/**
 * \brief Get a claim of type unsigned integer.
 *
 * \param[in]  context    The token decoder context.
 * \param[in]  label The integer label identifying the claim.
 * \param[out] claim The unsigned integer or 0.
 *
 * \return An error from \ref CTOKEN_ERR_t.
 *
 * \retval CTOKEN_ERR_CBOR_STRUCTURE
 *         General structure of the token is incorrect, for example
 *         the top level is not a map or some map wasn't closed.
 *
 * \retval CTOKEN_ERR_CBOR_NOT_WELL_FORMED
 *         CBOR syntax is wrong and it is not decodable.
 *
 * \retval CTOKEN_ERR_CBOR_TYPE
 *         Returned if the claim is not a byte string.
 *
 * \retval CTOKEN_ERR_NOT_FOUND
 *         Data item for \c label was not found in token.
 *
 * \retval CTOKEN_ERR_INTEGER_VALUE
 *         Returned if the integer value is negative.
 *
 * This will succeed if the CBOR type of the claim is either a
 * positive or negative integer as long as the value is between 0 and
 * \c MAX_UINT64.
 *
 * See also attest_token_decode_get_int().
 *
 *  If an error occurs the value 0 will be returned and the error
 *  inside the \c attest_token_decode_context will be set.
 */
enum ctoken_err_t
ctoken_decode_get_uint(struct ctoken_decode_ctx *context,
                       int32_t                  label,
                       uint64_t                *claim);



enum ctoken_err_t
ctoken_decode_get_bool(struct ctoken_decode_ctx *context,
                       int32_t                   label,
                       bool                     *b);


/**
 * \brief Decode the CWT issuer.
 *
 * \param[in] context  The decoding context to decode from.
 * \param[out] issuer  Place to put pointer and length of the issuer claim.
 *
 * \retval CTOKEN_ERR_CBOR_STRUCTURE
 *         General structure of the token is incorrect, for example
 *         the top level is not a map or some map wasn't closed.
 *
 * \retval CTOKEN_ERR_CBOR_NOT_WELL_FORMED
 *         CBOR syntax is wrong and it is not decodable.
 *
 * \retval CTOKEN_ERR_CBOR_TYPE
 *         Returned if the claim is not a text string.
 *
 * \retval CTOKEN_ERR_NOT_FOUND
 *         Data item for \c label was not found in token.
 *
 *  The principle that created the token. It is a text string or a URI as described in
 *  [RFC 8392](https://tools.ietf.org/html/rfc8392#section-3.1.1)
 * and [RFC 7519] (https://tools.ietf.org/html/rfc7519#section-4.1.1).
 */
static inline enum ctoken_err_t
ctoken_decode_issuer(struct ctoken_decode_ctx *context,
                     struct q_useful_buf_c    *issuer);


/**
 * \brief Decode the CWT subject claim.
 *
 * \param[in] context   The decoding context to decode from.
 * \param[out] subject  Place to put pointer and length of the subject claim.
 *
 * \retval CTOKEN_ERR_CBOR_STRUCTURE
 *         General structure of the token is incorrect, for example
 *         the top level is not a map or some map wasn't closed.
 *
 * \retval CTOKEN_ERR_CBOR_NOT_WELL_FORMED
 *         CBOR syntax is wrong and it is not decodable.
 *
 * \retval CTOKEN_ERR_CBOR_TYPE
 *         Returned if the claim is not a text string.
 *
 * \retval CTOKEN_ERR_NOT_FOUND
 *         Data item for \c label was not found in token.
 *
 * Identifies the subject of the token. It is a text string or URI as described in
 * [RFC 8392](https://tools.ietf.org/html/rfc8392#section-3.1.2)
 * and [RFC 7519] (https://tools.ietf.org/html/rfc7519#section-4.1.2).
 */
static inline enum ctoken_err_t
ctoken_decode_subject(struct ctoken_decode_ctx *context,
                      struct q_useful_buf_c    *subject);


/**
 * \brief Decode the CWT audience claim.
 *
 * \param[in] context    The decoding context to decode from.
 * \param[out] audience  Place to put pointer and length of the audience claim.
 *
 * \retval CTOKEN_ERR_CBOR_STRUCTURE
 *         General structure of the token is incorrect, for example
 *         the top level is not a map or some map wasn't closed.
 *
 * \retval CTOKEN_ERR_CBOR_NOT_WELL_FORMED
 *         CBOR syntax is wrong and it is not decodable.
 *
 * \retval CTOKEN_ERR_CBOR_TYPE
 *         Returned if the claim is not a text string.
 *
 * \retval CTOKEN_ERR_NOT_FOUND
 *         Data item for \c label was not found in token.
 *
 * This identifies the recipient for which the token is intended. It is
 * a text string or URI as
 * described in [RFC 8392](https://tools.ietf.org/html/rfc8392#section-3.1.3)
 * and [RFC 7519] (https://tools.ietf.org/html/rfc7519#section-4.1.3).
 */
static inline enum ctoken_err_t
ctoken_decode_audience(struct ctoken_decode_ctx *context,
                       struct q_useful_buf_c    *audience);


/**
 * \brief Decode the CWT expiration claim.
 *
 * \param[in] context      The decoding context to decode from.
 * \param[out] expiration  Place to return expiration claim.
 *
 * \retval CTOKEN_ERR_CBOR_STRUCTURE
 *         General structure of the token is incorrect, for example
 *         the top level is not a map or some map wasn't closed.
 *
 * \retval CTOKEN_ERR_CBOR_NOT_WELL_FORMED
 *         CBOR syntax is wrong and it is not decodable.
 *
 * \retval CTOKEN_ERR_CBOR_TYPE
 *         Returned if the claim is not an integer.
 *
 * \retval CTOKEN_ERR_NOT_FOUND
 *         Data item for \c label was not found in token.
 *
 * The time format is that described as Epoch Time in CBOR, RFC 7049, the
 * number of seconds since Jan 1, 1970.
 *
 * This implementation only supports int64_t time, not floating point,
 * even though the specification allows floating point.
 *
 * Details are described in
 * [RFC 8392](https://tools.ietf.org/html/rfc8392#section-3.1.4)
 * and [RFC 7519] (https://tools.ietf.org/html/rfc7519#section-4.1.4).
 */
static inline enum ctoken_err_t
ctoken_decode_expiration(struct ctoken_decode_ctx *context,
                         int64_t                  *expiration);


/**
 * \brief Decode the CWT not-before claim.
 *
 * \param[in] context      The decoding context to decode from.
 * \param[out] not_before  Place to return the not-before claim.
 *
 * \retval CTOKEN_ERR_CBOR_STRUCTURE
 *         General structure of the token is incorrect, for example
 *         the top level is not a map or some map wasn't closed.
 *
 * \retval CTOKEN_ERR_CBOR_NOT_WELL_FORMED
 *         CBOR syntax is wrong and it is not decodable.
 *
 * \retval CTOKEN_ERR_CBOR_TYPE
 *         Returned if the claim is not an integer.
 *
 * \retval CTOKEN_ERR_NOT_FOUND
 *         Data item for \c label was not found in token.
 *
 * The time format is that described as Epoch Time in CBOR, RFC 7049, the
 * number of seconds since Jan 1, 1970.
 *
 * This implementation only supports int64_t time, not floating point,
 * even though the specification allows floating point.
 *
 * Details are described in
 * [RFC 8392](https://tools.ietf.org/html/rfc8392#section-3.1.5)
 * and [RFC 7519] (https://tools.ietf.org/html/rfc7519#section-4.1.5).
 */
static inline enum ctoken_err_t
ctoken_decode_not_before(struct ctoken_decode_ctx *context,
                         int64_t                  *not_before);


/**
 * \brief Decode the CWT and EAT issued-at claim.
 *
 * \param[in] context  The decoding context to decode from.
 * \param[out] iat     Place to put pointer and length of the issued-at claim.
 *
 * \retval CTOKEN_ERR_CBOR_STRUCTURE
 *         General structure of the token is incorrect, for example
 *         the top level is not a map or some map wasn't closed.
 *
 * \retval CTOKEN_ERR_CBOR_NOT_WELL_FORMED
 *         CBOR syntax is wrong and it is not decodable.
 *
 * \retval CTOKEN_ERR_CBOR_TYPE
 *         Returned if the claim is not a byte string.
 *
 * \retval CTOKEN_ERR_NOT_FOUND
 *         Data item for \c label was not an integer.
 *
 * The time at which the token was issued at.
 *
 * The time format is that described as Epoch Time in CBOR, RFC 7049, the
 * number of seconds since Jan 1, 1970.
 *
 * This implementation only supports int64_t time, not floating point,
 * even though the specification allows floating point.
 *
 * Details are described in
 * [RFC 8392](https://tools.ietf.org/html/rfc8392#section-3.1.6)
 * and [RFC 7519] (https://tools.ietf.org/html/rfc7519#section-4.1.6).
 * This claim is also used by (EAT)[https://tools.ietf.org/html/draft-ietf-rats-eat-04].
 */
static inline enum ctoken_err_t
ctoken_decode_iat(struct ctoken_decode_ctx *context,
                  int64_t                  *iat);


/**
 * \brief Decode the CWT and EAT ID claim.
 *
 * \param[in] context  The decoding context to decode from.
 * \param[out] cti     Place to put pointer and length of the CWT ID claim.
 *
 * \retval CTOKEN_ERR_CBOR_STRUCTURE
 *         General structure of the token is incorrect, for example
 *         the top level is not a map or some map wasn't closed.
 *
 * \retval CTOKEN_ERR_CBOR_NOT_WELL_FORMED
 *         CBOR syntax is wrong and it is not decodable.
 *
 * \retval CTOKEN_ERR_CBOR_TYPE
 *         Returned if the claim is not a byte string.
 *
 * \retval CTOKEN_ERR_NOT_FOUND
 *         Data item for \c label was not found in token.
 *
 * This is a byte string that uniquely identifies the token.
 *
 * [RFC 8392](https://tools.ietf.org/html/rfc8392#section-3.1.7)
 * and [RFC 7519] (https://tools.ietf.org/html/rfc7519#section-4.1.7).
 * This claim is also used by (EAT)[https://tools.ietf.org/html/draft-ietf-rats-eat-04].
 */
static inline enum ctoken_err_t
ctoken_decode_cti(struct ctoken_decode_ctx *context,
                  struct q_useful_buf_c    *cti);


/**
 * \brief Decode the nonce.
 *
 * \param[in] context   The decoding context to decode from.
 * \param[out] nonce    Place to put pointer and length of nonce.
 *
 * \retval CTOKEN_ERR_CBOR_STRUCTURE
 *         General structure of the token is incorrect, for example
 *         the top level is not a map or some map wasn't closed.
 *
 * \retval CTOKEN_ERR_CBOR_NOT_WELL_FORMED
 *         CBOR syntax is wrong and it is not decodable.
 *
 * \retval CTOKEN_ERR_CBOR_TYPE
 *         Returned if the claim is not a byte string.
 *
 * \retval CTOKEN_ERR_NOT_FOUND
 *         Data item for \c label was not found in token.
 *
 * This gets the nonce claim out of the token.
 */
static inline enum ctoken_err_t
ctoken_decode_nonce(struct ctoken_decode_ctx *context,
                    struct q_useful_buf_c    *nonce);


/**
 * \brief Decode the UEID.
 *
 * \param[in] context  The decoding context to decode from.
 * \param[out] ueid    Place to put pointer and length of the UEID.
 *
 * \retval CTOKEN_ERR_CBOR_STRUCTURE
 *         General structure of the token is incorrect, for example
 *         the top level is not a map or some map wasn't closed.
 *
 * \retval CTOKEN_ERR_CBOR_NOT_WELL_FORMED
 *         CBOR syntax is wrong and it is not decodable.
 *
 * \retval CTOKEN_ERR_CBOR_TYPE
 *         Returned if the claim is not a byte string.
 *
 * \retval CTOKEN_ERR_NOT_FOUND
 *         Data item for \c label was not found in token.
 *
 * This gets the UEID claim out of the token.
 *
 * The UEID is the Universal Entity ID, an opaque binary blob that uniquely
 * identifies the device.
 */
static inline enum ctoken_err_t
ctoken_decode_ueid(struct ctoken_decode_ctx *context,
                   struct q_useful_buf_c    *ueid);


/**
 * \brief Decode the OEMID, identifier of the manufacturer of the device.
 *
 * \param[in] context  The decoding context to decode from.
 * \param[out] oemid   Place to put pointer and length of the OEMID.
 *
 * \retval CTOKEN_ERR_CBOR_STRUCTURE
 *         General structure of the token is incorrect, for example
 *         the top level is not a map or some map wasn't closed.
 *
 * \retval CTOKEN_ERR_CBOR_NOT_WELL_FORMED
 *         CBOR syntax is wrong and it is not decodable.
 *
 * \retval CTOKEN_ERR_CBOR_TYPE
 *         Returned if the claim is not a byte string.
 *
 * \retval CTOKEN_ERR_NOT_FOUND
 *         Data item for \c label was not found in token.
 *
 * This gets the OEMID claim out of the token.
 *
 * The OEMID is an opaque binary blob that identifies the manufacturer.
 */
static inline enum ctoken_err_t
ctoken_decode_oemid(struct ctoken_decode_ctx *context,
                    struct q_useful_buf_c    *oemid);


/**
 * \brief Decode the origination string.
 *
 * \param[in] context       The decoding context to decode from.
 * \param[out] origination  Place to put pointer and length of the origination.
 *
 * \retval CTOKEN_ERR_CBOR_STRUCTURE
 *         General structure of the token is incorrect, for example
 *         the top level is not a map or some map wasn't closed.
 *
 * \retval CTOKEN_ERR_CBOR_NOT_WELL_FORMED
 *         CBOR syntax is wrong and it is not decodable.
 *
 * \retval CTOKEN_ERR_CBOR_TYPE
 *         Returned if the claim is not a byte string.
 *
 * \retval CTOKEN_ERR_NOT_FOUND
 *         Data item for \c label was not found in token.
 *
 * This gets the origination claim out of the token.
 *
 * This describes the part of the device that created the token. It
 * is a text string or a URI.
 */
static inline enum ctoken_err_t
ctoken_decode_origination(struct ctoken_decode_ctx *context,
                          struct q_useful_buf_c    *origination);


/**
 * \brief Decode the security level
 *
 * \param[in] context          The decoding context to decode from.
 * \param[out] security_level  Place to put security level.

 * \retval CTOKEN_ERR_CBOR_STRUCTURE
 *         General structure of the token is incorrect, for example
 *         the top level is not a map or some map wasn't closed.
 *
 * \retval CTOKEN_ERR_CBOR_NOT_WELL_FORMED
 *         CBOR syntax is wrong and it is not decodable.
 *
 * \retval CTOKEN_ERR_CBOR_TYPE
 *         Returned if the claim is not a byte string.
 *
 * \retval CTOKEN_ERR_NOT_FOUND
 *         Data item for \c label was not found in token.
 *
 * This gets the security level claim out of the token.
 *
 * The security level gives a rough indication of how security
 * the HW and SW are.  See \ref ctoken_security_level_t.
 */
static enum ctoken_err_t
ctoken_decode_security_level(struct ctoken_decode_ctx         *context,
                             enum ctoken_security_level_t *security_level);


/**
 * \brief Decode the boot and debug state claim.
 *
 * \param[in] context               The decoding context to decode from.
 * \param[out] secure_boot_enabled  This is \c true if secure boot
 *                                  is enabled or \c false it no.
 *
 * \retval CTOKEN_ERR_CBOR_STRUCTURE
 *         General structure of the token is incorrect, for example
 *         the top level is not a map or some map wasn't closed.
 *
 * \retval CTOKEN_ERR_CBOR_NOT_WELL_FORMED
 *         CBOR syntax is wrong and it is not decodable.
 *
 * \retval CTOKEN_ERR_CBOR_TYPE
 *         Returned if the claim is not a byte string.
 *
 * \retval CTOKEN_ERR_NOT_FOUND
 *         Data item for \c label was not found in token.
 *
 * This gets the boot and debug state out of the token.
 *
 * The security level gives a rough indication of how security
 * the HW and SW are.  See \ref ctoken_security_level_t.
 */
static enum ctoken_err_t
ctoken_decode_secure_boot(struct ctoken_decode_ctx *context,
                          bool                     *secure_boot_enabled);


/**
 * \brief Decode the boot and debug state claim.
 *
 * \param[in] context               The decoding context to decode from.
 * \param[out] debug_state          See \ref ctoken_debug_level_t for
 *                                  the different debug states.
 *
 * \retval CTOKEN_ERR_CBOR_STRUCTURE
 *         General structure of the token is incorrect, for example
 *         the top level is not a map or some map wasn't closed.
 *
 * \retval CTOKEN_ERR_CBOR_NOT_WELL_FORMED
 *         CBOR syntax is wrong and it is not decodable.
 *
 * \retval CTOKEN_ERR_CBOR_TYPE
 *         Returned if the claim is not a byte string.
 *
 * \retval CTOKEN_ERR_NOT_FOUND
 *         Data item for \c label was not found in token.
 *
 * This gets the boot and debug state out of the token.
 *
 * The security level gives a rough indication of how security
 * the HW and SW are.  See \ref ctoken_security_level_t.
 */
static enum ctoken_err_t
ctoken_decode_debug_state(struct ctoken_decode_ctx  *context,
                          enum ctoken_debug_level_t *debug_state);


/**
 * \brief Decode position location (e.g. GPS location)
 *
 * \param[in] context   The decoding context to decode from.
 * \param[out] location The returned location
 *
 * \retval CTOKEN_ERR_NOT_FOUND             No location claims exists.
 * \retval CTOKEN_ERR_CBOR_NOT_WELL_FORMED  CBOR is not well formed.
 * \retval CTOKEN_ERR_CLAIM_FORMAT          The location claim format is bad.
 *
 * This finds the location claim in the token and returns its
 * contents.
 *
 * Only some of the values in the location claim may be present. See
 * \ref ctoken_location_t for how the data is returned.
 */
enum ctoken_err_t
ctoken_decode_location(struct ctoken_decode_ctx     *context,
                       struct ctoken_location_t *location);


/**
 * \brief  Decode the uptime claim.
<<<<<<< HEAD
=======
 *
 * \param[in] context         The decoding context.
 * \param[in] uptime          The uptime in seconds since boot or restart.
 *
 * This decodes the uptime claim.
 *
 * This is the time in seconds since the device booted or started.
 *
 * If there is an error like insufficient space in the output buffer,
 * the error state is entered. It is returned later when
 * ctoken_encode_finish() is called.
 */
static enum ctoken_err_t
ctoken_decode_uptime(struct ctoken_decode_ctx *context,
                     uint64_t                 *uptime);


/**
 * \brief  Decode the intended use claim.
>>>>>>> e79b4834
 *
 * \param[in] context  The decoding context.
 * \param[in] use      See \ref ctoken_intended_use_t for meaning of values.
 *
 * This decodes the uptime claim.
 *
 * If there is an error like insufficient space in the output buffer,
 * the error state is entered. It is returned later when
 * ctoken_encode_finish() is called.
 */
static enum ctoken_err_t
ctoken_decode_intended_use(struct ctoken_decode_ctx   *context,
                           enum ctoken_intended_use_t *use);


/**
 * \brief Get the number of submodules.
 *
 * \param[in] context         The decoding context.
 * \param[out] num_submods     The returned number of submodules.
 *
 * \returns A ctoken error code
 *
 * This returns the number of submodules at the current submodule
 * nesting level.
 */
enum ctoken_err_t
ctoken_decode_get_num_submods(struct ctoken_decode_ctx *context,
                              uint32_t                 *num_submods);

/**
 * \brief Enter the nth submodule.
 *
 * \param[in] context       The decoding context.
 * \param[in] submod_index  Index of the submodule to enter.
 * \param[out] name         The returned string name of the submodule.
 *
 * \returns A ctoken error code
 *
 * After this call, all claims fetched will be from the submodule that
 * was entered.  This, and the other functions to enter submodules,
 * may be called multiple times to enter nested submodules.
 *
 * The \c name parameter may be NULL if the submodule name is not of
 * interest.
 */
enum ctoken_err_t
ctoken_decode_enter_nth_submod(struct ctoken_decode_ctx *context,
                               uint32_t                  submod_index,
                               struct q_useful_buf_c    *name);


/**
 * \brief Enter a submodule by name.
 *
 * \param[in] context         The decoding context.
 * \param[in] name     The name of the submodule to enter.
 *
 * \returns A ctoken error code
 *
 * After this call, all claims fetched will be from the submodule that
 * was entered.  This, and the other functions to enter submodules,
 * may be called multiple times to enter nested submodules.
 */
enum ctoken_err_t
ctoken_decode_enter_submod_sz(struct ctoken_decode_ctx *context,
                              const char               *name);


/**
 * \brief Exit one submodule level.
 *
 * \param[in] context         The decoding context.
 *
 * \returns A ctoken error code
 *
 * Pop up one level of submodule nesting.
 */
enum ctoken_err_t
ctoken_decode_exit_submod(struct ctoken_decode_ctx *context);


/**
 * \brief Get the nth nested token.
 *
 * \param[in] context       The decoding context.
 * \param[in] submod_index  Index of the submodule to fetch.
 * \param[out] type         The type of the nested token returned.
 * \param[out] token        Pointer and length of the token returned.
 *
 * \returns A ctoken error code.
 *
 * A submodule may be a signed and secured token. Such submodules are
 * returned as a byte or text string. To process these that are in CWT
 * format, create a new instance of the ctoken decoder, set up the
 * verification keys and process it like the superior token it came
 * from. JWT format tokens must be processed by a JWT token decoder.
 */
enum ctoken_err_t
ctoken_decode_get_nth_nested_token(struct ctoken_decode_ctx *context,
                                   uint32_t                  submod_index,
                                   enum ctoken_type         *type,
                                   struct q_useful_buf_c    *token);


/**
 * \brief Get a nested token by name.
 *
 * \param[in] context  The decoding context.
 * \param[in] name     Index of the submodule to fetch.
 * \param[out] type    The type of the nested token returned.
 * \param[out] token   Pointer and length of the token returned.
 *
 * \returns A ctoken error code
 *
 * See ctoken_decode_get_nth_nested_token() for discussion on the
 * token returned.
 */
enum ctoken_err_t
ctoken_decode_get_nested_token_sz(struct ctoken_decode_ctx *context,
                                  const char               *name,
                                  enum ctoken_type         *type,
                                  struct q_useful_buf_c    *token);




/* ====================================================================
 *   Inline Implementations
 * ==================================================================== */


static inline void
ctoken_decode_set_verification_key(struct ctoken_decode_ctx *me,
                                   struct t_cose_key         verification_key)
{
    t_cose_sign1_set_verification_key(&(me->verify_context), verification_key);
}


static inline enum ctoken_err_t
ctoken_decode_get_error(struct ctoken_decode_ctx *me)
{
    return me->last_error;
}


static inline enum ctoken_err_t
ctoken_decode_issuer(struct ctoken_decode_ctx *me,
                     struct q_useful_buf_c    *issuer)
{
    return ctoken_decode_get_tstr(me, CTOKEN_CWT_LABEL_ISSUER, issuer);
}


static inline enum ctoken_err_t
ctoken_decode_subject(struct ctoken_decode_ctx *me,
                      struct q_useful_buf_c    *subject)
{
    return ctoken_decode_get_tstr(me, CTOKEN_CWT_LABEL_SUBJECT, subject);
}


static inline enum ctoken_err_t
ctoken_decode_audience(struct ctoken_decode_ctx *me,
                       struct q_useful_buf_c    *audience)
{
    return ctoken_decode_get_tstr(me, CTOKEN_CWT_LABEL_AUDIENCE, audience);
}


static inline enum ctoken_err_t
ctoken_decode_expiration(struct ctoken_decode_ctx *me,
                         int64_t                  *expiration)
{
    return ctoken_decode_get_int(me, CTOKEN_CWT_LABEL_EXPIRATION, expiration);
}

static inline enum ctoken_err_t
ctoken_decode_not_before(struct ctoken_decode_ctx *me,
                         int64_t                  *not_before)
{
    return ctoken_decode_get_int(me, CTOKEN_CWT_LABEL_NOT_BEFORE, not_before);
}


static inline enum ctoken_err_t
ctoken_decode_iat(struct ctoken_decode_ctx *me,
                  int64_t                  *iat)
{
    return ctoken_decode_get_int(me, CTOKEN_CWT_LABEL_NOT_BEFORE, iat);
}


static inline enum ctoken_err_t
ctoken_decode_cti(struct ctoken_decode_ctx *me,
                  struct q_useful_buf_c    *cti)
{
    return ctoken_decode_get_bstr(me, CTOKEN_CWT_LABEL_CTI,  cti);
}


static inline enum ctoken_err_t
ctoken_decode_nonce(struct ctoken_decode_ctx *me,
                    struct q_useful_buf_c    *nonce)
{
    return ctoken_decode_get_bstr(me, CTOKEN_EAT_LABEL_NONCE, nonce);
}


static inline enum ctoken_err_t
ctoken_decode_ueid(struct ctoken_decode_ctx *me,
                   struct q_useful_buf_c    *ueid)
{
    return ctoken_decode_get_bstr(me, CTOKEN_EAT_LABEL_UEID, ueid);
}


static inline enum ctoken_err_t
ctoken_decode_oemid(struct ctoken_decode_ctx *me,
                    struct q_useful_buf_c    *oemid)
{
    return ctoken_decode_get_bstr(me, CTOKEN_EAT_LABEL_OEMID, oemid);
}


static inline enum ctoken_err_t
ctoken_decode_origination(struct ctoken_decode_ctx *me,
                          struct q_useful_buf_c    *origination)
{
    return ctoken_decode_get_tstr(me, CTOKEN_EAT_LABEL_ORIGINATION, origination);
}


static inline enum ctoken_err_t
ctoken_decode_security_level(struct ctoken_decode_ctx         *me,
                             enum ctoken_security_level_t *security_level)
{
    return ctoken_decode_get_int_constrained(me,
                                             CTOKEN_EAT_LABEL_SECURITY_LEVEL,
                                             EAT_SL_UNRESTRICTED,
                                             EAT_SL_HARDWARE,
                                             (int64_t *)security_level);
}

<<<<<<< HEAD
=======

static inline enum ctoken_err_t
ctoken_decode_uptime(struct ctoken_decode_ctx *me,
                     uint64_t                 *uptime)
{
    return ctoken_decode_get_uint(me, CTOKEN_EAT_LABEL_UPTIME, uptime);
}

>>>>>>> e79b4834

static inline enum ctoken_err_t
ctoken_decode_secure_boot(struct ctoken_decode_ctx *me,
                          bool                     *secure_boot_enabled)
{
    return ctoken_decode_get_bool(me, CTOKEN_EAT_LABEL_SECURE_BOOT, secure_boot_enabled);
}


static inline enum ctoken_err_t
ctoken_decode_debug_state(struct ctoken_decode_ctx  *me,
                          enum ctoken_debug_level_t *debug_level)
{
    return ctoken_decode_get_int_constrained(me,
                                             CTOKEN_EAT_LABEL_DEBUG_STATE,
                                             CTOKEN_DEBUG_ENABLED,
                                             CTOKEN_DEBUG_DISABLED_FULL_PERMANENT,
                                             (int64_t *)debug_level);
}


static inline enum ctoken_err_t
ctoken_decode_intended_use(struct ctoken_decode_ctx    *me,
                           enum ctoken_intended_use_t  *use)
{
    return ctoken_decode_get_int_constrained(me,
                                             CTOKEN_EAT_LABEL_INTENDED_USE,
                                             CTOKEN_USE_GENERAL,
                                             CTOKEN_USE_PROOF_OF_POSSSION,
                                             (int64_t *)use);
}


#ifdef __cplusplus
}
#endif

#endif /* __CTOKEN_DECODE_H__ */<|MERGE_RESOLUTION|>--- conflicted
+++ resolved
@@ -116,11 +116,7 @@
 /**
  * \brief Initialize token decoder.
  *
-<<<<<<< HEAD
  * \param[in] context        The token decoder context to be initialized.
-=======
- * \param[in] context             gtThe token decoder context to be initialized.
->>>>>>> e79b4834
  * \param[in] t_cose_options Options passed to t_cose verification.
  * \param[in] token_options  Decoding options.
  *
@@ -903,8 +899,6 @@
 
 /**
  * \brief  Decode the uptime claim.
-<<<<<<< HEAD
-=======
  *
  * \param[in] context         The decoding context.
  * \param[in] uptime          The uptime in seconds since boot or restart.
@@ -924,7 +918,6 @@
 
 /**
  * \brief  Decode the intended use claim.
->>>>>>> e79b4834
  *
  * \param[in] context  The decoding context.
  * \param[in] use      See \ref ctoken_intended_use_t for meaning of values.
@@ -1170,8 +1163,6 @@
                                              (int64_t *)security_level);
 }
 
-<<<<<<< HEAD
-=======
 
 static inline enum ctoken_err_t
 ctoken_decode_uptime(struct ctoken_decode_ctx *me,
@@ -1180,7 +1171,6 @@
     return ctoken_decode_get_uint(me, CTOKEN_EAT_LABEL_UPTIME, uptime);
 }
 
->>>>>>> e79b4834
 
 static inline enum ctoken_err_t
 ctoken_decode_secure_boot(struct ctoken_decode_ctx *me,
